/* SPDX-License-Identifier: GPL-2.0 WITH Linux-syscall-note */
/*
 * VFIO API definition
 *
 * Copyright (C) 2012 Red Hat, Inc.  All rights reserved.
 *     Author: Alex Williamson <alex.williamson@redhat.com>
 *
 * This program is free software; you can redistribute it and/or modify
 * it under the terms of the GNU General Public License version 2 as
 * published by the Free Software Foundation.
 */
#ifndef VFIO_H
#define VFIO_H

#include <linux/types.h>
#include <linux/ioctl.h>
#include <linux/iommu.h>

#define VFIO_API_VERSION	0


/* Kernel & User level defines for VFIO IOCTLs. */

/* Extensions */

#define VFIO_TYPE1_IOMMU		1
#define VFIO_SPAPR_TCE_IOMMU		2
#define VFIO_TYPE1v2_IOMMU		3
/*
 * IOMMU enforces DMA cache coherence (ex. PCIe NoSnoop stripping).  This
 * capability is subject to change as groups are added or removed.
 */
#define VFIO_DMA_CC_IOMMU		4

/* Check if EEH is supported */
#define VFIO_EEH			5

/* Two-stage IOMMU */
#define VFIO_TYPE1_NESTING_IOMMU	6	/* Implies v2 */

#define VFIO_SPAPR_TCE_v2_IOMMU		7

/*
 * The No-IOMMU IOMMU offers no translation or isolation for devices and
 * supports no ioctls outside of VFIO_CHECK_EXTENSION.  Use of VFIO's No-IOMMU
 * code will taint the host kernel and should be used with extreme caution.
 */
#define VFIO_NOIOMMU_IOMMU		8

/*
 * The IOCTL interface is designed for extensibility by embedding the
 * structure length (argsz) and flags into structures passed between
 * kernel and userspace.  We therefore use the _IO() macro for these
 * defines to avoid implicitly embedding a size into the ioctl request.
 * As structure fields are added, argsz will increase to match and flag
 * bits will be defined to indicate additional fields with valid data.
 * It's *always* the caller's responsibility to indicate the size of
 * the structure passed by setting argsz appropriately.
 */

#define VFIO_TYPE	(';')
#define VFIO_BASE	100

/*
 * For extension of INFO ioctls, VFIO makes use of a capability chain
 * designed after PCI/e capabilities.  A flag bit indicates whether
 * this capability chain is supported and a field defined in the fixed
 * structure defines the offset of the first capability in the chain.
 * This field is only valid when the corresponding bit in the flags
 * bitmap is set.  This offset field is relative to the start of the
 * INFO buffer, as is the next field within each capability header.
 * The id within the header is a shared address space per INFO ioctl,
 * while the version field is specific to the capability id.  The
 * contents following the header are specific to the capability id.
 */
struct vfio_info_cap_header {
	__u16	id;		/* Identifies capability */
	__u16	version;	/* Version specific to the capability ID */
	__u32	next;		/* Offset of next capability */
};

/*
 * Callers of INFO ioctls passing insufficiently sized buffers will see
 * the capability chain flag bit set, a zero value for the first capability
 * offset (if available within the provided argsz), and argsz will be
 * updated to report the necessary buffer size.  For compatibility, the
 * INFO ioctl will not report error in this case, but the capability chain
 * will not be available.
 */

/* -------- IOCTLs for VFIO file descriptor (/dev/vfio/vfio) -------- */

/**
 * VFIO_GET_API_VERSION - _IO(VFIO_TYPE, VFIO_BASE + 0)
 *
 * Report the version of the VFIO API.  This allows us to bump the entire
 * API version should we later need to add or change features in incompatible
 * ways.
 * Return: VFIO_API_VERSION
 * Availability: Always
 */
#define VFIO_GET_API_VERSION		_IO(VFIO_TYPE, VFIO_BASE + 0)

/**
 * VFIO_CHECK_EXTENSION - _IOW(VFIO_TYPE, VFIO_BASE + 1, __u32)
 *
 * Check whether an extension is supported.
 * Return: 0 if not supported, 1 (or some other positive integer) if supported.
 * Availability: Always
 */
#define VFIO_CHECK_EXTENSION		_IO(VFIO_TYPE, VFIO_BASE + 1)

/**
 * VFIO_SET_IOMMU - _IOW(VFIO_TYPE, VFIO_BASE + 2, __s32)
 *
 * Set the iommu to the given type.  The type must be supported by an
 * iommu driver as verified by calling CHECK_EXTENSION using the same
 * type.  A group must be set to this file descriptor before this
 * ioctl is available.  The IOMMU interfaces enabled by this call are
 * specific to the value set.
 * Return: 0 on success, -errno on failure
 * Availability: When VFIO group attached
 */
#define VFIO_SET_IOMMU			_IO(VFIO_TYPE, VFIO_BASE + 2)

/* -------- IOCTLs for GROUP file descriptors (/dev/vfio/$GROUP) -------- */

/**
 * VFIO_GROUP_GET_STATUS - _IOR(VFIO_TYPE, VFIO_BASE + 3,
 *						struct vfio_group_status)
 *
 * Retrieve information about the group.  Fills in provided
 * struct vfio_group_info.  Caller sets argsz.
 * Return: 0 on succes, -errno on failure.
 * Availability: Always
 */
struct vfio_group_status {
	__u32	argsz;
	__u32	flags;
#define VFIO_GROUP_FLAGS_VIABLE		(1 << 0)
#define VFIO_GROUP_FLAGS_CONTAINER_SET	(1 << 1)
};
#define VFIO_GROUP_GET_STATUS		_IO(VFIO_TYPE, VFIO_BASE + 3)

/**
 * VFIO_GROUP_SET_CONTAINER - _IOW(VFIO_TYPE, VFIO_BASE + 4, __s32)
 *
 * Set the container for the VFIO group to the open VFIO file
 * descriptor provided.  Groups may only belong to a single
 * container.  Containers may, at their discretion, support multiple
 * groups.  Only when a container is set are all of the interfaces
 * of the VFIO file descriptor and the VFIO group file descriptor
 * available to the user.
 * Return: 0 on success, -errno on failure.
 * Availability: Always
 */
#define VFIO_GROUP_SET_CONTAINER	_IO(VFIO_TYPE, VFIO_BASE + 4)

/**
 * VFIO_GROUP_UNSET_CONTAINER - _IO(VFIO_TYPE, VFIO_BASE + 5)
 *
 * Remove the group from the attached container.  This is the
 * opposite of the SET_CONTAINER call and returns the group to
 * an initial state.  All device file descriptors must be released
 * prior to calling this interface.  When removing the last group
 * from a container, the IOMMU will be disabled and all state lost,
 * effectively also returning the VFIO file descriptor to an initial
 * state.
 * Return: 0 on success, -errno on failure.
 * Availability: When attached to container
 */
#define VFIO_GROUP_UNSET_CONTAINER	_IO(VFIO_TYPE, VFIO_BASE + 5)

/**
 * VFIO_GROUP_GET_DEVICE_FD - _IOW(VFIO_TYPE, VFIO_BASE + 6, char)
 *
 * Return a new file descriptor for the device object described by
 * the provided string.  The string should match a device listed in
 * the devices subdirectory of the IOMMU group sysfs entry.  The
 * group containing the device must already be added to this context.
 * Return: new file descriptor on success, -errno on failure.
 * Availability: When attached to container
 */
#define VFIO_GROUP_GET_DEVICE_FD	_IO(VFIO_TYPE, VFIO_BASE + 6)

/* --------------- IOCTLs for DEVICE file descriptors --------------- */

/**
 * VFIO_DEVICE_GET_INFO - _IOR(VFIO_TYPE, VFIO_BASE + 7,
 *						struct vfio_device_info)
 *
 * Retrieve information about the device.  Fills in provided
 * struct vfio_device_info.  Caller sets argsz.
 * Return: 0 on success, -errno on failure.
 */
struct vfio_device_info {
	__u32	argsz;
	__u32	flags;
#define VFIO_DEVICE_FLAGS_RESET	(1 << 0)	/* Device supports reset */
#define VFIO_DEVICE_FLAGS_PCI	(1 << 1)	/* vfio-pci device */
#define VFIO_DEVICE_FLAGS_PLATFORM (1 << 2)	/* vfio-platform device */
#define VFIO_DEVICE_FLAGS_AMBA  (1 << 3)	/* vfio-amba device */
#define VFIO_DEVICE_FLAGS_CCW	(1 << 4)	/* vfio-ccw device */
#define VFIO_DEVICE_FLAGS_AP	(1 << 5)	/* vfio-ap device */
	__u32	num_regions;	/* Max region index + 1 */
	__u32	num_irqs;	/* Max IRQ index + 1 */
	__u32	num_clks;	/* Max clock index + 1 */
	__u32   num_regulators; /* Max regulator index + 1 */
    __u32   num_interconnects; /* Max interconnect index + 1 */
    __u32   num_phys;   /* Max phy index + 1 */
    __u32   num_pctrl_states; /* Max pctrl_states index + 1 */
    __u32   num_gpio;   /* Max pctrl_states index + 1 */
};
#define VFIO_DEVICE_GET_INFO		_IO(VFIO_TYPE, VFIO_BASE + 7)

/*
 * Vendor driver using Mediated device framework should provide device_api
 * attribute in supported type attribute groups. Device API string should be one
 * of the following corresponding to device flags in vfio_device_info structure.
 */

#define VFIO_DEVICE_API_PCI_STRING		"vfio-pci"
#define VFIO_DEVICE_API_PLATFORM_STRING		"vfio-platform"
#define VFIO_DEVICE_API_AMBA_STRING		"vfio-amba"
#define VFIO_DEVICE_API_CCW_STRING		"vfio-ccw"
#define VFIO_DEVICE_API_AP_STRING		"vfio-ap"

/**
 * VFIO_DEVICE_GET_REGION_INFO - _IOWR(VFIO_TYPE, VFIO_BASE + 8,
 *				       struct vfio_region_info)
 *
 * Retrieve information about a device region.  Caller provides
 * struct vfio_region_info with index value set.  Caller sets argsz.
 * Implementation of region mapping is bus driver specific.  This is
 * intended to describe MMIO, I/O port, as well as bus specific
 * regions (ex. PCI config space).  Zero sized regions may be used
 * to describe unimplemented regions (ex. unimplemented PCI BARs).
 * Return: 0 on success, -errno on failure.
 */
struct vfio_region_info {
	__u32	argsz;
	__u32	flags;
#define VFIO_REGION_INFO_FLAG_READ	(1 << 0) /* Region supports read */
#define VFIO_REGION_INFO_FLAG_WRITE	(1 << 1) /* Region supports write */
#define VFIO_REGION_INFO_FLAG_MMAP	(1 << 2) /* Region supports mmap */
#define VFIO_REGION_INFO_FLAG_CAPS	(1 << 3) /* Info supports caps */
	__u32	index;		/* Region index */
	__u32	cap_offset;	/* Offset within info struct of first cap */
	__u64	size;		/* Region size (bytes) */
	__u64	offset;		/* Region offset from start of device fd */
};
#define VFIO_DEVICE_GET_REGION_INFO	_IO(VFIO_TYPE, VFIO_BASE + 8)

/*
 * The sparse mmap capability allows finer granularity of specifying areas
 * within a region with mmap support.  When specified, the user should only
 * mmap the offset ranges specified by the areas array.  mmaps outside of the
 * areas specified may fail (such as the range covering a PCI MSI-X table) or
 * may result in improper device behavior.
 *
 * The structures below define version 1 of this capability.
 */
#define VFIO_REGION_INFO_CAP_SPARSE_MMAP	1

struct vfio_region_sparse_mmap_area {
	__u64	offset;	/* Offset of mmap'able area within region */
	__u64	size;	/* Size of mmap'able area */
};

struct vfio_region_info_cap_sparse_mmap {
	struct vfio_info_cap_header header;
	__u32	nr_areas;
	__u32	reserved;
	struct vfio_region_sparse_mmap_area areas[];
};

/*
 * The device specific type capability allows regions unique to a specific
 * device or class of devices to be exposed.  This helps solve the problem for
 * vfio bus drivers of defining which region indexes correspond to which region
 * on the device, without needing to resort to static indexes, as done by
 * vfio-pci.  For instance, if we were to go back in time, we might remove
 * VFIO_PCI_VGA_REGION_INDEX and let vfio-pci simply define that all indexes
 * greater than or equal to VFIO_PCI_NUM_REGIONS are device specific and we'd
 * make a "VGA" device specific type to describe the VGA access space.  This
 * means that non-VGA devices wouldn't need to waste this index, and thus the
 * address space associated with it due to implementation of device file
 * descriptor offsets in vfio-pci.
 *
 * The current implementation is now part of the user ABI, so we can't use this
 * for VGA, but there are other upcoming use cases, such as opregions for Intel
 * IGD devices and framebuffers for vGPU devices.  We missed VGA, but we'll
 * use this for future additions.
 *
 * The structure below defines version 1 of this capability.
 */
#define VFIO_REGION_INFO_CAP_TYPE	2

struct vfio_region_info_cap_type {
	struct vfio_info_cap_header header;
	__u32 type;	/* global per bus driver */
	__u32 subtype;	/* type specific */
};

/*
 * List of region types, global per bus driver.
 * If you introduce a new type, please add it here.
 */

/* PCI region type containing a PCI vendor part */
#define VFIO_REGION_TYPE_PCI_VENDOR_TYPE	(1 << 31)
#define VFIO_REGION_TYPE_PCI_VENDOR_MASK	(0xffff)
#define VFIO_REGION_TYPE_GFX                    (1)
#define VFIO_REGION_TYPE_CCW			(2)

/* sub-types for VFIO_REGION_TYPE_PCI_* */

/* 8086 vendor PCI sub-types */
#define VFIO_REGION_SUBTYPE_INTEL_IGD_OPREGION	(1)
#define VFIO_REGION_SUBTYPE_INTEL_IGD_HOST_CFG	(2)
#define VFIO_REGION_SUBTYPE_INTEL_IGD_LPC_CFG	(3)

/* 10de vendor PCI sub-types */
/*
 * NVIDIA GPU NVlink2 RAM is coherent RAM mapped onto the host address space.
 */
#define VFIO_REGION_SUBTYPE_NVIDIA_NVLINK2_RAM	(1)

/* 1014 vendor PCI sub-types */
/*
 * IBM NPU NVlink2 ATSD (Address Translation Shootdown) register of NPU
 * to do TLB invalidation on a GPU.
 */
#define VFIO_REGION_SUBTYPE_IBM_NVLINK2_ATSD	(1)

/* sub-types for VFIO_REGION_TYPE_GFX */
#define VFIO_REGION_SUBTYPE_GFX_EDID            (1)

#define VFIO_REGION_TYPE_NESTED			(2)
#define VFIO_REGION_SUBTYPE_NESTED_DMA_FAULT	(1)

/**
 * struct vfio_region_gfx_edid - EDID region layout.
 *
 * Set display link state and EDID blob.
 *
 * The EDID blob has monitor information such as brand, name, serial
 * number, physical size, supported video modes and more.
 *
 * This special region allows userspace (typically qemu) set a virtual
 * EDID for the virtual monitor, which allows a flexible display
 * configuration.
 *
 * For the edid blob spec look here:
 *    https://en.wikipedia.org/wiki/Extended_Display_Identification_Data
 *
 * On linux systems you can find the EDID blob in sysfs:
 *    /sys/class/drm/${card}/${connector}/edid
 *
 * You can use the edid-decode ulility (comes with xorg-x11-utils) to
 * decode the EDID blob.
 *
 * @edid_offset: location of the edid blob, relative to the
 *               start of the region (readonly).
 * @edid_max_size: max size of the edid blob (readonly).
 * @edid_size: actual edid size (read/write).
 * @link_state: display link state (read/write).
 * VFIO_DEVICE_GFX_LINK_STATE_UP: Monitor is turned on.
 * VFIO_DEVICE_GFX_LINK_STATE_DOWN: Monitor is turned off.
 * @max_xres: max display width (0 == no limitation, readonly).
 * @max_yres: max display height (0 == no limitation, readonly).
 *
 * EDID update protocol:
 *   (1) set link-state to down.
 *   (2) update edid blob and size.
 *   (3) set link-state to up.
 */
struct vfio_region_gfx_edid {
	__u32 edid_offset;
	__u32 edid_max_size;
	__u32 edid_size;
	__u32 max_xres;
	__u32 max_yres;
	__u32 link_state;
#define VFIO_DEVICE_GFX_LINK_STATE_UP    1
#define VFIO_DEVICE_GFX_LINK_STATE_DOWN  2
};

/* sub-types for VFIO_REGION_TYPE_CCW */
#define VFIO_REGION_SUBTYPE_CCW_ASYNC_CMD	(1)

/*
 * The MSIX mappable capability informs that MSIX data of a BAR can be mmapped
 * which allows direct access to non-MSIX registers which happened to be within
 * the same system page.
 *
 * Even though the userspace gets direct access to the MSIX data, the existing
 * VFIO_DEVICE_SET_IRQS interface must still be used for MSIX configuration.
 */
#define VFIO_REGION_INFO_CAP_MSIX_MAPPABLE	3

/*
 * Capability with compressed real address (aka SSA - small system address)
 * where GPU RAM is mapped on a system bus. Used by a GPU for DMA routing
 * and by the userspace to associate a NVLink bridge with a GPU.
 */
#define VFIO_REGION_INFO_CAP_NVLINK2_SSATGT	4

struct vfio_region_info_cap_nvlink2_ssatgt {
	struct vfio_info_cap_header header;
	__u64 tgt;
};

/*
 * Capability with an NVLink link speed. The value is read by
 * the NVlink2 bridge driver from the bridge's "ibm,nvlink-speed"
 * property in the device tree. The value is fixed in the hardware
 * and failing to provide the correct value results in the link
 * not working with no indication from the driver why.
 */
#define VFIO_REGION_INFO_CAP_NVLINK2_LNKSPD	5

struct vfio_region_info_cap_nvlink2_lnkspd {
	struct vfio_info_cap_header header;
	__u32 link_speed;
	__u32 __pad;
};

/**
 * VFIO_DEVICE_GET_IRQ_INFO - _IOWR(VFIO_TYPE, VFIO_BASE + 9,
 *				    struct vfio_irq_info)
 *
 * Retrieve information about a device IRQ.  Caller provides
 * struct vfio_irq_info with index value set.  Caller sets argsz.
 * Implementation of IRQ mapping is bus driver specific.  Indexes
 * using multiple IRQs are primarily intended to support MSI-like
 * interrupt blocks.  Zero count irq blocks may be used to describe
 * unimplemented interrupt types.
 *
 * The EVENTFD flag indicates the interrupt index supports eventfd based
 * signaling.
 *
 * The MASKABLE flags indicates the index supports MASK and UNMASK
 * actions described below.
 *
 * AUTOMASKED indicates that after signaling, the interrupt line is
 * automatically masked by VFIO and the user needs to unmask the line
 * to receive new interrupts.  This is primarily intended to distinguish
 * level triggered interrupts.
 *
 * The NORESIZE flag indicates that the interrupt lines within the index
 * are setup as a set and new subindexes cannot be enabled without first
 * disabling the entire index.  This is used for interrupts like PCI MSI
 * and MSI-X where the driver may only use a subset of the available
 * indexes, but VFIO needs to enable a specific number of vectors
 * upfront.  In the case of MSI-X, where the user can enable MSI-X and
 * then add and unmask vectors, it's up to userspace to make the decision
 * whether to allocate the maximum supported number of vectors or tear
 * down setup and incrementally increase the vectors as each is enabled.
 */
struct vfio_irq_info {
	__u32	argsz;
	__u32	flags;
#define VFIO_IRQ_INFO_EVENTFD		(1 << 0)
#define VFIO_IRQ_INFO_MASKABLE		(1 << 1)
#define VFIO_IRQ_INFO_AUTOMASKED	(1 << 2)
#define VFIO_IRQ_INFO_NORESIZE		(1 << 3)
#define VFIO_IRQ_INFO_FLAG_CAPS		(1 << 4) /* Info supports caps */
	__u32	index;		/* IRQ index */
	__u32	count;		/* Number of IRQs within this index */
	__u32	cap_offset;	/* Offset within info struct of first cap */
};
#define VFIO_DEVICE_GET_IRQ_INFO	_IO(VFIO_TYPE, VFIO_BASE + 9)

/*
 * The irq type capability allows IRQs unique to a specific device or
 * class of devices to be exposed.
 *
 * The structures below define version 1 of this capability.
 */
#define VFIO_IRQ_INFO_CAP_TYPE      3

struct vfio_irq_info_cap_type {
	struct vfio_info_cap_header header;
	__u32 type;     /* global per bus driver */
	__u32 subtype;  /* type specific */
};

#define VFIO_IRQ_TYPE_NESTED				(1)
#define VFIO_IRQ_SUBTYPE_DMA_FAULT			(1)

/**
 * VFIO_DEVICE_SET_IRQS - _IOW(VFIO_TYPE, VFIO_BASE + 10, struct vfio_irq_set)
 *
 * Set signaling, masking, and unmasking of interrupts.  Caller provides
 * struct vfio_irq_set with all fields set.  'start' and 'count' indicate
 * the range of subindexes being specified.
 *
 * The DATA flags specify the type of data provided.  If DATA_NONE, the
 * operation performs the specified action immediately on the specified
 * interrupt(s).  For example, to unmask AUTOMASKED interrupt [0,0]:
 * flags = (DATA_NONE|ACTION_UNMASK), index = 0, start = 0, count = 1.
 *
 * DATA_BOOL allows sparse support for the same on arrays of interrupts.
 * For example, to mask interrupts [0,1] and [0,3] (but not [0,2]):
 * flags = (DATA_BOOL|ACTION_MASK), index = 0, start = 1, count = 3,
 * data = {1,0,1}
 *
 * DATA_EVENTFD binds the specified ACTION to the provided __s32 eventfd.
 * A value of -1 can be used to either de-assign interrupts if already
 * assigned or skip un-assigned interrupts.  For example, to set an eventfd
 * to be trigger for interrupts [0,0] and [0,2]:
 * flags = (DATA_EVENTFD|ACTION_TRIGGER), index = 0, start = 0, count = 3,
 * data = {fd1, -1, fd2}
 * If index [0,1] is previously set, two count = 1 ioctls calls would be
 * required to set [0,0] and [0,2] without changing [0,1].
 *
 * Once a signaling mechanism is set, DATA_BOOL or DATA_NONE can be used
 * with ACTION_TRIGGER to perform kernel level interrupt loopback testing
 * from userspace (ie. simulate hardware triggering).
 *
 * Setting of an event triggering mechanism to userspace for ACTION_TRIGGER
 * enables the interrupt index for the device.  Individual subindex interrupts
 * can be disabled using the -1 value for DATA_EVENTFD or the index can be
 * disabled as a whole with: flags = (DATA_NONE|ACTION_TRIGGER), count = 0.
 *
 * Note that ACTION_[UN]MASK specify user->kernel signaling (irqfds) while
 * ACTION_TRIGGER specifies kernel->user signaling.
 */
struct vfio_irq_set {
	__u32	argsz;
	__u32	flags;
#define VFIO_IRQ_SET_DATA_NONE		(1 << 0) /* Data not present */
#define VFIO_IRQ_SET_DATA_BOOL		(1 << 1) /* Data is bool (u8) */
#define VFIO_IRQ_SET_DATA_EVENTFD	(1 << 2) /* Data is eventfd (s32) */
#define VFIO_IRQ_SET_ACTION_MASK	(1 << 3) /* Mask interrupt */
#define VFIO_IRQ_SET_ACTION_UNMASK	(1 << 4) /* Unmask interrupt */
#define VFIO_IRQ_SET_ACTION_TRIGGER	(1 << 5) /* Trigger interrupt */
	__u32	index;
	__u32	start;
	__u32	count;
	__u8	data[];
};
#define VFIO_DEVICE_SET_IRQS		_IO(VFIO_TYPE, VFIO_BASE + 10)

#define VFIO_IRQ_SET_DATA_TYPE_MASK	(VFIO_IRQ_SET_DATA_NONE | \
					 VFIO_IRQ_SET_DATA_BOOL | \
					 VFIO_IRQ_SET_DATA_EVENTFD)
#define VFIO_IRQ_SET_ACTION_TYPE_MASK	(VFIO_IRQ_SET_ACTION_MASK | \
					 VFIO_IRQ_SET_ACTION_UNMASK | \
					 VFIO_IRQ_SET_ACTION_TRIGGER)
/**
 * VFIO_DEVICE_RESET - _IO(VFIO_TYPE, VFIO_BASE + 11)
 *
 * Reset a device.
 */
#define VFIO_DEVICE_RESET		_IO(VFIO_TYPE, VFIO_BASE + 11)

/*
 * The VFIO-PCI bus driver makes use of the following fixed region and
 * IRQ index mapping.  Unimplemented regions return a size of zero.
 * Unimplemented IRQ types return a count of zero.
 */

enum {
	VFIO_PCI_BAR0_REGION_INDEX,
	VFIO_PCI_BAR1_REGION_INDEX,
	VFIO_PCI_BAR2_REGION_INDEX,
	VFIO_PCI_BAR3_REGION_INDEX,
	VFIO_PCI_BAR4_REGION_INDEX,
	VFIO_PCI_BAR5_REGION_INDEX,
	VFIO_PCI_ROM_REGION_INDEX,
	VFIO_PCI_CONFIG_REGION_INDEX,
	/*
	 * Expose VGA regions defined for PCI base class 03, subclass 00.
	 * This includes I/O port ranges 0x3b0 to 0x3bb and 0x3c0 to 0x3df
	 * as well as the MMIO range 0xa0000 to 0xbffff.  Each implemented
	 * range is found at it's identity mapped offset from the region
	 * offset, for example 0x3b0 is region_info.offset + 0x3b0.  Areas
	 * between described ranges are unimplemented.
	 */
	VFIO_PCI_VGA_REGION_INDEX,
	VFIO_PCI_NUM_REGIONS = 9 /* Fixed user ABI, region indexes >=9 use */
				 /* device specific cap to define content. */
};

enum {
	VFIO_PCI_INTX_IRQ_INDEX,
	VFIO_PCI_MSI_IRQ_INDEX,
	VFIO_PCI_MSIX_IRQ_INDEX,
	VFIO_PCI_ERR_IRQ_INDEX,
	VFIO_PCI_REQ_IRQ_INDEX,
	VFIO_PCI_NUM_IRQS = 5	/* Fixed user ABI, IRQ indexes >=5 use   */
				/* device specific cap to define content */
};

/*
 * The vfio-ccw bus driver makes use of the following fixed region and
 * IRQ index mapping. Unimplemented regions return a size of zero.
 * Unimplemented IRQ types return a count of zero.
 */

enum {
	VFIO_CCW_CONFIG_REGION_INDEX,
	VFIO_CCW_NUM_REGIONS
};

enum {
	VFIO_CCW_IO_IRQ_INDEX,
	VFIO_CCW_NUM_IRQS
};

/**
 * VFIO_DEVICE_GET_PCI_HOT_RESET_INFO - _IORW(VFIO_TYPE, VFIO_BASE + 12,
 *					      struct vfio_pci_hot_reset_info)
 *
 * Return: 0 on success, -errno on failure:
 *	-enospc = insufficient buffer, -enodev = unsupported for device.
 */
struct vfio_pci_dependent_device {
	__u32	group_id;
	__u16	segment;
	__u8	bus;
	__u8	devfn; /* Use PCI_SLOT/PCI_FUNC */
};

struct vfio_pci_hot_reset_info {
	__u32	argsz;
	__u32	flags;
	__u32	count;
	struct vfio_pci_dependent_device	devices[];
};

#define VFIO_DEVICE_GET_PCI_HOT_RESET_INFO	_IO(VFIO_TYPE, VFIO_BASE + 12)

/**
 * VFIO_DEVICE_PCI_HOT_RESET - _IOW(VFIO_TYPE, VFIO_BASE + 13,
 *				    struct vfio_pci_hot_reset)
 *
 * Return: 0 on success, -errno on failure.
 */
struct vfio_pci_hot_reset {
	__u32	argsz;
	__u32	flags;
	__u32	count;
	__s32	group_fds[];
};

#define VFIO_DEVICE_PCI_HOT_RESET	_IO(VFIO_TYPE, VFIO_BASE + 13)

/**
 * VFIO_DEVICE_QUERY_GFX_PLANE - _IOW(VFIO_TYPE, VFIO_BASE + 14,
 *                                    struct vfio_device_query_gfx_plane)
 *
 * Set the drm_plane_type and flags, then retrieve the gfx plane info.
 *
 * flags supported:
 * - VFIO_GFX_PLANE_TYPE_PROBE and VFIO_GFX_PLANE_TYPE_DMABUF are set
 *   to ask if the mdev supports dma-buf. 0 on support, -EINVAL on no
 *   support for dma-buf.
 * - VFIO_GFX_PLANE_TYPE_PROBE and VFIO_GFX_PLANE_TYPE_REGION are set
 *   to ask if the mdev supports region. 0 on support, -EINVAL on no
 *   support for region.
 * - VFIO_GFX_PLANE_TYPE_DMABUF or VFIO_GFX_PLANE_TYPE_REGION is set
 *   with each call to query the plane info.
 * - Others are invalid and return -EINVAL.
 *
 * Note:
 * 1. Plane could be disabled by guest. In that case, success will be
 *    returned with zero-initialized drm_format, size, width and height
 *    fields.
 * 2. x_hot/y_hot is set to 0xFFFFFFFF if no hotspot information available
 *
 * Return: 0 on success, -errno on other failure.
 */
struct vfio_device_gfx_plane_info {
	__u32 argsz;
	__u32 flags;
#define VFIO_GFX_PLANE_TYPE_PROBE (1 << 0)
#define VFIO_GFX_PLANE_TYPE_DMABUF (1 << 1)
#define VFIO_GFX_PLANE_TYPE_REGION (1 << 2)
	/* in */
	__u32 drm_plane_type;	/* type of plane: DRM_PLANE_TYPE_* */
	/* out */
	__u32 drm_format;	/* drm format of plane */
	__u64 drm_format_mod;   /* tiled mode */
	__u32 width;	/* width of plane */
	__u32 height;	/* height of plane */
	__u32 stride;	/* stride of plane */
	__u32 size;	/* size of plane in bytes, align on page*/
	__u32 x_pos;	/* horizontal position of cursor plane */
	__u32 y_pos;	/* vertical position of cursor plane*/
	__u32 x_hot;    /* horizontal position of cursor hotspot */
	__u32 y_hot;    /* vertical position of cursor hotspot */
	union {
		__u32 region_index;	/* region index */
		__u32 dmabuf_id;	/* dma-buf id */
	};
};

#define VFIO_DEVICE_QUERY_GFX_PLANE _IO(VFIO_TYPE, VFIO_BASE + 14)

/**
 * VFIO_DEVICE_GET_GFX_DMABUF - _IOW(VFIO_TYPE, VFIO_BASE + 15, __u32)
 *
 * Return a new dma-buf file descriptor for an exposed guest framebuffer
 * described by the provided dmabuf_id. The dmabuf_id is returned from VFIO_
 * DEVICE_QUERY_GFX_PLANE as a token of the exposed guest framebuffer.
 */

#define VFIO_DEVICE_GET_GFX_DMABUF _IO(VFIO_TYPE, VFIO_BASE + 15)

/**
 * VFIO_DEVICE_IOEVENTFD - _IOW(VFIO_TYPE, VFIO_BASE + 16,
 *                              struct vfio_device_ioeventfd)
 *
 * Perform a write to the device at the specified device fd offset, with
 * the specified data and width when the provided eventfd is triggered.
 * vfio bus drivers may not support this for all regions, for all widths,
 * or at all.  vfio-pci currently only enables support for BAR regions,
 * excluding the MSI-X vector table.
 *
 * Return: 0 on success, -errno on failure.
 */
struct vfio_device_ioeventfd {
	__u32	argsz;
	__u32	flags;
#define VFIO_DEVICE_IOEVENTFD_8		(1 << 0) /* 1-byte write */
#define VFIO_DEVICE_IOEVENTFD_16	(1 << 1) /* 2-byte write */
#define VFIO_DEVICE_IOEVENTFD_32	(1 << 2) /* 4-byte write */
#define VFIO_DEVICE_IOEVENTFD_64	(1 << 3) /* 8-byte write */
#define VFIO_DEVICE_IOEVENTFD_SIZE_MASK	(0xf)
	__u64	offset;			/* device fd offset of write */
	__u64	data;			/* data to be written */
	__s32	fd;			/* -1 for de-assignment */
};

#define VFIO_DEVICE_IOEVENTFD		_IO(VFIO_TYPE, VFIO_BASE + 16)

<<<<<<< HEAD
/**
 * VFIO_DEVICE_GET_REGULATOR_INFO - _IOWR(VFIO_TYPE, VFIO_BASE + 12,
 *                     struct vfio_regulator_info)
 *
 * Retrieve information about a device regulators name.  Caller provides
 * struct vfio_regulator_info with index value set.  Caller sets argsz,
 * allocates buffer and sets its length.
 * Return: 0 on success, -errno on failure. -ENOSPC means that caller
 * should allocate more space for name buffer.
 */
struct vfio_regulator_info {
    __u32   argsz;
    __u32   index;      /* Regulator index */
    __u64   usr_data;   /* Buffer for name */
    __u64   len;        /* Buffer length */
};
#define VFIO_DEVICE_GET_REGULATOR_INFO      _IO(VFIO_TYPE, VFIO_BASE + 17)

/**
 * VFIO_DEVICE_GET_GPIO_INFO - _IOWR(VFIO_TYPE, VFIO_BASE + 18,
 *                   struct vfio_gpio_info)
 *
 * Retrieve information about a device GPIO function.  Caller provides
 * struct vfio_gpio_info with index value set. Caller sets argsz, allocates
 * buffer and sets its length.
 * Return: 0 on success, -errno on failure. -ENOSPC means that caller
 * should allocate more space for function name buffer.
 */
struct vfio_gpio_info {
    __u32   argsz;
    __u32   index;      /* GPIO function index */
    __u64   usr_data;   /* Buffer for name */
    __u64   len;        /* Buffer length */
    __u64   pin_num;    /* Number of function pins */
};
#define VFIO_DEVICE_GET_GPIO_INFO       _IO(VFIO_TYPE, VFIO_BASE + 18)

/**
 * VFIO_DEVICE_GET_GPIO_FUNC_INFO - _IOWR(VFIO_TYPE, VFIO_BASE + 19,
 *                     struct vfio_gpio_func_info)
 *
 * Retrieve information about a device GPIO function pin.  Caller provides
 * struct vfio_gpio_func_info with function index and pin index value set.
 * Caller sets argsz.
 * Return: 0 on success, -errno on failure.
 */
struct vfio_gpio_func_info {
    __u32   argsz;
    __u32   index;      /* GPIO function index */
    __u64   pin_idx;    /* Function pin index */
#define VFIO_GPIO_ACTIVE_LOW    0x1
#define VFIO_GPIO_OPEN_SOURCE   0x2
#define VFIO_GPIO_OPEN_DRAIN    0x4
#define VFIO_GPIO_TRANSITORY    0x8
#define VFIO_GPIO_PULL_UP   0x10
#define VFIO_GPIO_PULL_DOWN 0x20
    __u64   flags;      /* GPIO pin flags */
};
#define VFIO_DEVICE_GET_GPIO_FUNC_INFO      _IO(VFIO_TYPE, VFIO_BASE + 19)
=======

/*
 * Capability exposed by the DMA fault region
 * @version: ABI version
 */
#define VFIO_REGION_INFO_CAP_DMA_FAULT	6

struct vfio_region_info_cap_fault {
	struct vfio_info_cap_header header;
	__u32 version;
};

/*
 * DMA Fault Region Layout
 * @tail: index relative to the start of the ring buffer at which the
 *        consumer finds the next item in the buffer
 * @entry_size: fault ring buffer entry size in bytes
 * @nb_entries: max capacity of the fault ring buffer
 * @offset: ring buffer offset relative to the start of the region
 * @head: index relative to the start of the ring buffer at which the
 *        producer (kernel) inserts items into the buffers
 */
struct vfio_region_dma_fault {
	/* Write-Only */
	__u32   tail;
	/* Read-Only */
	__u32   entry_size;
	__u32	nb_entries;
	__u32	offset;
	__u32   head;
};
>>>>>>> 9b4bcd30

/* -------- API for Type1 VFIO IOMMU -------- */

/**
 * VFIO_IOMMU_GET_INFO - _IOR(VFIO_TYPE, VFIO_BASE + 12, struct vfio_iommu_info)
 *
 * Retrieve information about the IOMMU object. Fills in provided
 * struct vfio_iommu_info. Caller sets argsz.
 *
 * XXX Should we do these by CHECK_EXTENSION too?
 */
struct vfio_iommu_type1_info {
	__u32	argsz;
	__u32	flags;
#define VFIO_IOMMU_INFO_PGSIZES (1 << 0)	/* supported page sizes info */
#define VFIO_IOMMU_INFO_CAPS	(1 << 1)	/* Info supports caps */
	__u64	iova_pgsizes;	/* Bitmap of supported page sizes */
	__u32   cap_offset;	/* Offset within info struct of first cap */
};

/*
 * The IOVA capability allows to report the valid IOVA range(s)
 * excluding any non-relaxable reserved regions exposed by
 * devices attached to the container. Any DMA map attempt
 * outside the valid iova range will return error.
 *
 * The structures below define version 1 of this capability.
 */
#define VFIO_IOMMU_TYPE1_INFO_CAP_IOVA_RANGE  1

struct vfio_iova_range {
	__u64	start;
	__u64	end;
};

struct vfio_iommu_type1_info_cap_iova_range {
	struct	vfio_info_cap_header header;
	__u32	nr_iovas;
	__u32	reserved;
	struct	vfio_iova_range iova_ranges[];
};

#define VFIO_IOMMU_GET_INFO _IO(VFIO_TYPE, VFIO_BASE + 12)

/**
 * VFIO_IOMMU_MAP_DMA - _IOW(VFIO_TYPE, VFIO_BASE + 13, struct vfio_dma_map)
 *
 * Map process virtual addresses to IO virtual addresses using the
 * provided struct vfio_dma_map. Caller sets argsz. READ &/ WRITE required.
 */
struct vfio_iommu_type1_dma_map {
	__u32	argsz;
	__u32	flags;
#define VFIO_DMA_MAP_FLAG_READ (1 << 0)		/* readable from device */
#define VFIO_DMA_MAP_FLAG_WRITE (1 << 1)	/* writable from device */
	__u64	vaddr;				/* Process virtual address */
	__u64	iova;				/* IO virtual address */
	__u64	size;				/* Size of mapping (bytes) */
};

#define VFIO_IOMMU_MAP_DMA _IO(VFIO_TYPE, VFIO_BASE + 13)

/**
 * VFIO_IOMMU_UNMAP_DMA - _IOWR(VFIO_TYPE, VFIO_BASE + 14,
 *							struct vfio_dma_unmap)
 *
 * Unmap IO virtual addresses using the provided struct vfio_dma_unmap.
 * Caller sets argsz.  The actual unmapped size is returned in the size
 * field.  No guarantee is made to the user that arbitrary unmaps of iova
 * or size different from those used in the original mapping call will
 * succeed.
 */
struct vfio_iommu_type1_dma_unmap {
	__u32	argsz;
	__u32	flags;
	__u64	iova;				/* IO virtual address */
	__u64	size;				/* Size of mapping (bytes) */
};

#define VFIO_IOMMU_UNMAP_DMA _IO(VFIO_TYPE, VFIO_BASE + 14)

/*
 * IOCTLs to enable/disable IOMMU container usage.
 * No parameters are supported.
 */
#define VFIO_IOMMU_ENABLE	_IO(VFIO_TYPE, VFIO_BASE + 15)
#define VFIO_IOMMU_DISABLE	_IO(VFIO_TYPE, VFIO_BASE + 16)

/**
 * VFIO_IOMMU_SET_PASID_TABLE - _IOWR(VFIO_TYPE, VFIO_BASE + 22,
 *			struct vfio_iommu_type1_set_pasid_table)
 *
 * The SET operation passes a PASID table to the host while the
 * UNSET operation detaches the one currently programmed. Setting
 * a table while another is already programmed replaces the old table.
 */
struct vfio_iommu_type1_set_pasid_table {
	__u32	argsz;
	__u32	flags;
#define VFIO_PASID_TABLE_FLAG_SET	(1 << 0)
#define VFIO_PASID_TABLE_FLAG_UNSET	(1 << 1)
	struct iommu_pasid_table_config config; /* used on SET */
};

#define VFIO_IOMMU_SET_PASID_TABLE	_IO(VFIO_TYPE, VFIO_BASE + 22)

/**
 * VFIO_IOMMU_CACHE_INVALIDATE - _IOWR(VFIO_TYPE, VFIO_BASE + 23,
 *			struct vfio_iommu_type1_cache_invalidate)
 *
 * Propagate guest IOMMU cache invalidation to the host.
 */
struct vfio_iommu_type1_cache_invalidate {
	__u32   argsz;
	__u32   flags;
	struct iommu_cache_invalidate_info info;
};
#define VFIO_IOMMU_CACHE_INVALIDATE      _IO(VFIO_TYPE, VFIO_BASE + 23)

/**
 * VFIO_IOMMU_SET_MSI_BINDING - _IOWR(VFIO_TYPE, VFIO_BASE + 24,
 *			struct vfio_iommu_type1_set_msi_binding)
 *
 * Pass a stage 1 MSI doorbell mapping to the host so that this
 * latter can build a nested stage2 mapping. Or conversely tear
 * down a previously bound stage 1 MSI binding.
 */
struct vfio_iommu_type1_set_msi_binding {
	__u32   argsz;
	__u32   flags;
#define VFIO_IOMMU_BIND_MSI	(1 << 0)
#define VFIO_IOMMU_UNBIND_MSI	(1 << 1)
	__u64	iova;	/* MSI guest IOVA */
	/* Fields below are used on BIND */
	__u64	gpa;	/* MSI guest physical address */
	__u64	size;	/* size of stage1 mapping (bytes) */
};
#define VFIO_IOMMU_SET_MSI_BINDING      _IO(VFIO_TYPE, VFIO_BASE + 24)

/* -------- Additional API for SPAPR TCE (Server POWERPC) IOMMU -------- */

/*
 * The SPAPR TCE DDW info struct provides the information about
 * the details of Dynamic DMA window capability.
 *
 * @pgsizes contains a page size bitmask, 4K/64K/16M are supported.
 * @max_dynamic_windows_supported tells the maximum number of windows
 * which the platform can create.
 * @levels tells the maximum number of levels in multi-level IOMMU tables;
 * this allows splitting a table into smaller chunks which reduces
 * the amount of physically contiguous memory required for the table.
 */
struct vfio_iommu_spapr_tce_ddw_info {
	__u64 pgsizes;			/* Bitmap of supported page sizes */
	__u32 max_dynamic_windows_supported;
	__u32 levels;
};

/*
 * The SPAPR TCE info struct provides the information about the PCI bus
 * address ranges available for DMA, these values are programmed into
 * the hardware so the guest has to know that information.
 *
 * The DMA 32 bit window start is an absolute PCI bus address.
 * The IOVA address passed via map/unmap ioctls are absolute PCI bus
 * addresses too so the window works as a filter rather than an offset
 * for IOVA addresses.
 *
 * Flags supported:
 * - VFIO_IOMMU_SPAPR_INFO_DDW: informs the userspace that dynamic DMA windows
 *   (DDW) support is present. @ddw is only supported when DDW is present.
 */
struct vfio_iommu_spapr_tce_info {
	__u32 argsz;
	__u32 flags;
#define VFIO_IOMMU_SPAPR_INFO_DDW	(1 << 0)	/* DDW supported */
	__u32 dma32_window_start;	/* 32 bit window start (bytes) */
	__u32 dma32_window_size;	/* 32 bit window size (bytes) */
	struct vfio_iommu_spapr_tce_ddw_info ddw;
};

#define VFIO_IOMMU_SPAPR_TCE_GET_INFO	_IO(VFIO_TYPE, VFIO_BASE + 12)

/*
 * EEH PE operation struct provides ways to:
 * - enable/disable EEH functionality;
 * - unfreeze IO/DMA for frozen PE;
 * - read PE state;
 * - reset PE;
 * - configure PE;
 * - inject EEH error.
 */
struct vfio_eeh_pe_err {
	__u32 type;
	__u32 func;
	__u64 addr;
	__u64 mask;
};

struct vfio_eeh_pe_op {
	__u32 argsz;
	__u32 flags;
	__u32 op;
	union {
		struct vfio_eeh_pe_err err;
	};
};

#define VFIO_EEH_PE_DISABLE		0	/* Disable EEH functionality */
#define VFIO_EEH_PE_ENABLE		1	/* Enable EEH functionality  */
#define VFIO_EEH_PE_UNFREEZE_IO		2	/* Enable IO for frozen PE   */
#define VFIO_EEH_PE_UNFREEZE_DMA	3	/* Enable DMA for frozen PE  */
#define VFIO_EEH_PE_GET_STATE		4	/* PE state retrieval        */
#define  VFIO_EEH_PE_STATE_NORMAL	0	/* PE in functional state    */
#define  VFIO_EEH_PE_STATE_RESET	1	/* PE reset in progress      */
#define  VFIO_EEH_PE_STATE_STOPPED	2	/* Stopped DMA and IO        */
#define  VFIO_EEH_PE_STATE_STOPPED_DMA	4	/* Stopped DMA only          */
#define  VFIO_EEH_PE_STATE_UNAVAIL	5	/* State unavailable         */
#define VFIO_EEH_PE_RESET_DEACTIVATE	5	/* Deassert PE reset         */
#define VFIO_EEH_PE_RESET_HOT		6	/* Assert hot reset          */
#define VFIO_EEH_PE_RESET_FUNDAMENTAL	7	/* Assert fundamental reset  */
#define VFIO_EEH_PE_CONFIGURE		8	/* PE configuration          */
#define VFIO_EEH_PE_INJECT_ERR		9	/* Inject EEH error          */

#define VFIO_EEH_PE_OP			_IO(VFIO_TYPE, VFIO_BASE + 21)

/**
 * VFIO_IOMMU_SPAPR_REGISTER_MEMORY - _IOW(VFIO_TYPE, VFIO_BASE + 17, struct vfio_iommu_spapr_register_memory)
 *
 * Registers user space memory where DMA is allowed. It pins
 * user pages and does the locked memory accounting so
 * subsequent VFIO_IOMMU_MAP_DMA/VFIO_IOMMU_UNMAP_DMA calls
 * get faster.
 */
struct vfio_iommu_spapr_register_memory {
	__u32	argsz;
	__u32	flags;
	__u64	vaddr;				/* Process virtual address */
	__u64	size;				/* Size of mapping (bytes) */
};
#define VFIO_IOMMU_SPAPR_REGISTER_MEMORY	_IO(VFIO_TYPE, VFIO_BASE + 17)

/**
 * VFIO_IOMMU_SPAPR_UNREGISTER_MEMORY - _IOW(VFIO_TYPE, VFIO_BASE + 18, struct vfio_iommu_spapr_register_memory)
 *
 * Unregisters user space memory registered with
 * VFIO_IOMMU_SPAPR_REGISTER_MEMORY.
 * Uses vfio_iommu_spapr_register_memory for parameters.
 */
#define VFIO_IOMMU_SPAPR_UNREGISTER_MEMORY	_IO(VFIO_TYPE, VFIO_BASE + 18)

/**
 * VFIO_IOMMU_SPAPR_TCE_CREATE - _IOWR(VFIO_TYPE, VFIO_BASE + 19, struct vfio_iommu_spapr_tce_create)
 *
 * Creates an additional TCE table and programs it (sets a new DMA window)
 * to every IOMMU group in the container. It receives page shift, window
 * size and number of levels in the TCE table being created.
 *
 * It allocates and returns an offset on a PCI bus of the new DMA window.
 */
struct vfio_iommu_spapr_tce_create {
	__u32 argsz;
	__u32 flags;
	/* in */
	__u32 page_shift;
	__u32 __resv1;
	__u64 window_size;
	__u32 levels;
	__u32 __resv2;
	/* out */
	__u64 start_addr;
};
#define VFIO_IOMMU_SPAPR_TCE_CREATE	_IO(VFIO_TYPE, VFIO_BASE + 19)

/**
 * VFIO_IOMMU_SPAPR_TCE_REMOVE - _IOW(VFIO_TYPE, VFIO_BASE + 20, struct vfio_iommu_spapr_tce_remove)
 *
 * Unprograms a TCE table from all groups in the container and destroys it.
 * It receives a PCI bus offset as a window id.
 */
struct vfio_iommu_spapr_tce_remove {
	__u32 argsz;
	__u32 flags;
	/* in */
	__u64 start_addr;
};
#define VFIO_IOMMU_SPAPR_TCE_REMOVE	_IO(VFIO_TYPE, VFIO_BASE + 20)

/* ***************************************************************** */

#endif /* VFIO_H */<|MERGE_RESOLUTION|>--- conflicted
+++ resolved
@@ -737,7 +737,6 @@
 
 #define VFIO_DEVICE_IOEVENTFD		_IO(VFIO_TYPE, VFIO_BASE + 16)
 
-<<<<<<< HEAD
 /**
  * VFIO_DEVICE_GET_REGULATOR_INFO - _IOWR(VFIO_TYPE, VFIO_BASE + 12,
  *                     struct vfio_regulator_info)
@@ -797,7 +796,7 @@
     __u64   flags;      /* GPIO pin flags */
 };
 #define VFIO_DEVICE_GET_GPIO_FUNC_INFO      _IO(VFIO_TYPE, VFIO_BASE + 19)
-=======
+
 
 /*
  * Capability exposed by the DMA fault region
@@ -829,7 +828,6 @@
 	__u32	offset;
 	__u32   head;
 };
->>>>>>> 9b4bcd30
 
 /* -------- API for Type1 VFIO IOMMU -------- */
 
