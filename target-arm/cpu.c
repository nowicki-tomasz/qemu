/*
 * QEMU ARM CPU
 *
 * Copyright (c) 2012 SUSE LINUX Products GmbH
 *
 * This program is free software; you can redistribute it and/or
 * modify it under the terms of the GNU General Public License
 * as published by the Free Software Foundation; either version 2
 * of the License, or (at your option) any later version.
 *
 * This program is distributed in the hope that it will be useful,
 * but WITHOUT ANY WARRANTY; without even the implied warranty of
 * MERCHANTABILITY or FITNESS FOR A PARTICULAR PURPOSE.  See the
 * GNU General Public License for more details.
 *
 * You should have received a copy of the GNU General Public License
 * along with this program; if not, see
 * <http://www.gnu.org/licenses/gpl-2.0.html>
 */

#include "qemu/osdep.h"
#include "qapi/error.h"
#include "cpu.h"
#include "internals.h"
#include "qemu-common.h"
#include "exec/exec-all.h"
#include "hw/qdev-properties.h"
#if !defined(CONFIG_USER_ONLY)
#include "hw/loader.h"
#endif
#include "hw/arm/arm.h"
#include "sysemu/sysemu.h"
#include "sysemu/kvm.h"
#include "kvm_arm.h"

static void arm_cpu_set_pc(CPUState *cs, vaddr value)
{
    ARMCPU *cpu = ARM_CPU(cs);

    cpu->env.regs[15] = value;
}

static bool arm_cpu_has_work(CPUState *cs)
{
    ARMCPU *cpu = ARM_CPU(cs);

    return !cpu->powered_off
        && cs->interrupt_request &
        (CPU_INTERRUPT_FIQ | CPU_INTERRUPT_HARD
         | CPU_INTERRUPT_VFIQ | CPU_INTERRUPT_VIRQ
         | CPU_INTERRUPT_EXITTB);
}

void arm_register_el_change_hook(ARMCPU *cpu, ARMELChangeHook *hook,
                                 void *opaque)
{
    /* We currently only support registering a single hook function */
    assert(!cpu->el_change_hook);
    cpu->el_change_hook = hook;
    cpu->el_change_hook_opaque = opaque;
}

static void cp_reg_reset(gpointer key, gpointer value, gpointer opaque)
{
    /* Reset a single ARMCPRegInfo register */
    ARMCPRegInfo *ri = value;
    ARMCPU *cpu = opaque;

    if (ri->type & (ARM_CP_SPECIAL | ARM_CP_ALIAS)) {
        return;
    }

    if (ri->resetfn) {
        ri->resetfn(&cpu->env, ri);
        return;
    }

    /* A zero offset is never possible as it would be regs[0]
     * so we use it to indicate that reset is being handled elsewhere.
     * This is basically only used for fields in non-core coprocessors
     * (like the pxa2xx ones).
     */
    if (!ri->fieldoffset) {
        return;
    }

    if (cpreg_field_is_64bit(ri)) {
        CPREG_FIELD64(&cpu->env, ri) = ri->resetvalue;
    } else {
        CPREG_FIELD32(&cpu->env, ri) = ri->resetvalue;
    }
}

static void cp_reg_check_reset(gpointer key, gpointer value,  gpointer opaque)
{
    /* Purely an assertion check: we've already done reset once,
     * so now check that running the reset for the cpreg doesn't
     * change its value. This traps bugs where two different cpregs
     * both try to reset the same state field but to different values.
     */
    ARMCPRegInfo *ri = value;
    ARMCPU *cpu = opaque;
    uint64_t oldvalue, newvalue;

    if (ri->type & (ARM_CP_SPECIAL | ARM_CP_ALIAS | ARM_CP_NO_RAW)) {
        return;
    }

    oldvalue = read_raw_cp_reg(&cpu->env, ri);
    cp_reg_reset(key, value, opaque);
    newvalue = read_raw_cp_reg(&cpu->env, ri);
    assert(oldvalue == newvalue);
}

/* CPUClass::reset() */
static void arm_cpu_reset(CPUState *s)
{
    ARMCPU *cpu = ARM_CPU(s);
    ARMCPUClass *acc = ARM_CPU_GET_CLASS(cpu);
    CPUARMState *env = &cpu->env;

    acc->parent_reset(s);

    memset(env, 0, offsetof(CPUARMState, features));
    g_hash_table_foreach(cpu->cp_regs, cp_reg_reset, cpu);
    g_hash_table_foreach(cpu->cp_regs, cp_reg_check_reset, cpu);

    env->vfp.xregs[ARM_VFP_FPSID] = cpu->reset_fpsid;
    env->vfp.xregs[ARM_VFP_MVFR0] = cpu->mvfr0;
    env->vfp.xregs[ARM_VFP_MVFR1] = cpu->mvfr1;
    env->vfp.xregs[ARM_VFP_MVFR2] = cpu->mvfr2;

    cpu->powered_off = cpu->start_powered_off;
    s->halted = cpu->start_powered_off;

    if (arm_feature(env, ARM_FEATURE_IWMMXT)) {
        env->iwmmxt.cregs[ARM_IWMMXT_wCID] = 0x69051000 | 'Q';
    }

    if (arm_feature(env, ARM_FEATURE_AARCH64)) {
        /* 64 bit CPUs always start in 64 bit mode */
        env->aarch64 = 1;
#if defined(CONFIG_USER_ONLY)
        env->pstate = PSTATE_MODE_EL0t;
        /* Userspace expects access to DC ZVA, CTL_EL0 and the cache ops */
        env->cp15.sctlr_el[1] |= SCTLR_UCT | SCTLR_UCI | SCTLR_DZE;
        /* and to the FP/Neon instructions */
        env->cp15.cpacr_el1 = deposit64(env->cp15.cpacr_el1, 20, 2, 3);
#else
        /* Reset into the highest available EL */
        if (arm_feature(env, ARM_FEATURE_EL3)) {
            env->pstate = PSTATE_MODE_EL3h;
        } else if (arm_feature(env, ARM_FEATURE_EL2)) {
            env->pstate = PSTATE_MODE_EL2h;
        } else {
            env->pstate = PSTATE_MODE_EL1h;
        }
        env->pc = cpu->rvbar;
#endif
    } else {
#if defined(CONFIG_USER_ONLY)
        /* Userspace expects access to cp10 and cp11 for FP/Neon */
        env->cp15.cpacr_el1 = deposit64(env->cp15.cpacr_el1, 20, 4, 0xf);
#endif
    }

#if defined(CONFIG_USER_ONLY)
    env->uncached_cpsr = ARM_CPU_MODE_USR;
    /* For user mode we must enable access to coprocessors */
    env->vfp.xregs[ARM_VFP_FPEXC] = 1 << 30;
    if (arm_feature(env, ARM_FEATURE_IWMMXT)) {
        env->cp15.c15_cpar = 3;
    } else if (arm_feature(env, ARM_FEATURE_XSCALE)) {
        env->cp15.c15_cpar = 1;
    }
#else
    /* SVC mode with interrupts disabled.  */
    env->uncached_cpsr = ARM_CPU_MODE_SVC;
    env->daif = PSTATE_D | PSTATE_A | PSTATE_I | PSTATE_F;
    /* On ARMv7-M the CPSR_I is the value of the PRIMASK register, and is
     * clear at reset. Initial SP and PC are loaded from ROM.
     */
    if (IS_M(env)) {
        uint32_t initial_msp; /* Loaded from 0x0 */
        uint32_t initial_pc; /* Loaded from 0x4 */
        uint8_t *rom;

        env->daif &= ~PSTATE_I;
        rom = rom_ptr(0);
        if (rom) {
            /* Address zero is covered by ROM which hasn't yet been
             * copied into physical memory.
             */
            initial_msp = ldl_p(rom);
            initial_pc = ldl_p(rom + 4);
        } else {
            /* Address zero not covered by a ROM blob, or the ROM blob
             * is in non-modifiable memory and this is a second reset after
             * it got copied into memory. In the latter case, rom_ptr
             * will return a NULL pointer and we should use ldl_phys instead.
             */
            initial_msp = ldl_phys(s->as, 0);
            initial_pc = ldl_phys(s->as, 4);
        }

        env->regs[13] = initial_msp & 0xFFFFFFFC;
        env->regs[15] = initial_pc & ~1;
        env->thumb = initial_pc & 1;
    }

    /* AArch32 has a hard highvec setting of 0xFFFF0000.  If we are currently
     * executing as AArch32 then check if highvecs are enabled and
     * adjust the PC accordingly.
     */
    if (A32_BANKED_CURRENT_REG_GET(env, sctlr) & SCTLR_V) {
        env->regs[15] = 0xFFFF0000;
    }

    env->vfp.xregs[ARM_VFP_FPEXC] = 0;
#endif
    set_flush_to_zero(1, &env->vfp.standard_fp_status);
    set_flush_inputs_to_zero(1, &env->vfp.standard_fp_status);
    set_default_nan_mode(1, &env->vfp.standard_fp_status);
    set_float_detect_tininess(float_tininess_before_rounding,
                              &env->vfp.fp_status);
    set_float_detect_tininess(float_tininess_before_rounding,
                              &env->vfp.standard_fp_status);
    tlb_flush(s, 1);

#ifndef CONFIG_USER_ONLY
    if (kvm_enabled()) {
        kvm_arm_reset_vcpu(cpu);
    }
#endif

    hw_breakpoint_update_all(cpu);
    hw_watchpoint_update_all(cpu);
}

bool arm_cpu_exec_interrupt(CPUState *cs, int interrupt_request)
{
    CPUClass *cc = CPU_GET_CLASS(cs);
    CPUARMState *env = cs->env_ptr;
    uint32_t cur_el = arm_current_el(env);
    bool secure = arm_is_secure(env);
    uint32_t target_el;
    uint32_t excp_idx;
    bool ret = false;

    if (interrupt_request & CPU_INTERRUPT_FIQ) {
        excp_idx = EXCP_FIQ;
        target_el = arm_phys_excp_target_el(cs, excp_idx, cur_el, secure);
        if (arm_excp_unmasked(cs, excp_idx, target_el)) {
            cs->exception_index = excp_idx;
            env->exception.target_el = target_el;
            cc->do_interrupt(cs);
            ret = true;
        }
    }
    if (interrupt_request & CPU_INTERRUPT_HARD) {
        excp_idx = EXCP_IRQ;
        target_el = arm_phys_excp_target_el(cs, excp_idx, cur_el, secure);
        if (arm_excp_unmasked(cs, excp_idx, target_el)) {
            cs->exception_index = excp_idx;
            env->exception.target_el = target_el;
            cc->do_interrupt(cs);
            ret = true;
        }
    }
    if (interrupt_request & CPU_INTERRUPT_VIRQ) {
        excp_idx = EXCP_VIRQ;
        target_el = 1;
        if (arm_excp_unmasked(cs, excp_idx, target_el)) {
            cs->exception_index = excp_idx;
            env->exception.target_el = target_el;
            cc->do_interrupt(cs);
            ret = true;
        }
    }
    if (interrupt_request & CPU_INTERRUPT_VFIQ) {
        excp_idx = EXCP_VFIQ;
        target_el = 1;
        if (arm_excp_unmasked(cs, excp_idx, target_el)) {
            cs->exception_index = excp_idx;
            env->exception.target_el = target_el;
            cc->do_interrupt(cs);
            ret = true;
        }
    }

    return ret;
}

#if !defined(CONFIG_USER_ONLY) || !defined(TARGET_AARCH64)
static bool arm_v7m_cpu_exec_interrupt(CPUState *cs, int interrupt_request)
{
    CPUClass *cc = CPU_GET_CLASS(cs);
    ARMCPU *cpu = ARM_CPU(cs);
    CPUARMState *env = &cpu->env;
    bool ret = false;


    if (interrupt_request & CPU_INTERRUPT_FIQ
        && !(env->daif & PSTATE_F)) {
        cs->exception_index = EXCP_FIQ;
        cc->do_interrupt(cs);
        ret = true;
    }
    /* ARMv7-M interrupt return works by loading a magic value
     * into the PC.  On real hardware the load causes the
     * return to occur.  The qemu implementation performs the
     * jump normally, then does the exception return when the
     * CPU tries to execute code at the magic address.
     * This will cause the magic PC value to be pushed to
     * the stack if an interrupt occurred at the wrong time.
     * We avoid this by disabling interrupts when
     * pc contains a magic address.
     */
    if (interrupt_request & CPU_INTERRUPT_HARD
        && !(env->daif & PSTATE_I)
        && (env->regs[15] < 0xfffffff0)) {
        cs->exception_index = EXCP_IRQ;
        cc->do_interrupt(cs);
        ret = true;
    }
    return ret;
}
#endif

#ifndef CONFIG_USER_ONLY
static void arm_cpu_set_irq(void *opaque, int irq, int level)
{
    ARMCPU *cpu = opaque;
    CPUARMState *env = &cpu->env;
    CPUState *cs = CPU(cpu);
    static const int mask[] = {
        [ARM_CPU_IRQ] = CPU_INTERRUPT_HARD,
        [ARM_CPU_FIQ] = CPU_INTERRUPT_FIQ,
        [ARM_CPU_VIRQ] = CPU_INTERRUPT_VIRQ,
        [ARM_CPU_VFIQ] = CPU_INTERRUPT_VFIQ
    };

    switch (irq) {
    case ARM_CPU_VIRQ:
    case ARM_CPU_VFIQ:
        assert(arm_feature(env, ARM_FEATURE_EL2));
        /* fall through */
    case ARM_CPU_IRQ:
    case ARM_CPU_FIQ:
        if (level) {
            cpu_interrupt(cs, mask[irq]);
        } else {
            cpu_reset_interrupt(cs, mask[irq]);
        }
        break;
    default:
        g_assert_not_reached();
    }
}

static void arm_cpu_kvm_set_irq(void *opaque, int irq, int level)
{
#ifdef CONFIG_KVM
    ARMCPU *cpu = opaque;
    CPUState *cs = CPU(cpu);
    int kvm_irq = KVM_ARM_IRQ_TYPE_CPU << KVM_ARM_IRQ_TYPE_SHIFT;

    switch (irq) {
    case ARM_CPU_IRQ:
        kvm_irq |= KVM_ARM_IRQ_CPU_IRQ;
        break;
    case ARM_CPU_FIQ:
        kvm_irq |= KVM_ARM_IRQ_CPU_FIQ;
        break;
    default:
        g_assert_not_reached();
    }
    kvm_irq |= cs->cpu_index << KVM_ARM_IRQ_VCPU_SHIFT;
    kvm_set_irq(kvm_state, kvm_irq, level ? 1 : 0);
#endif
}

static bool arm_cpu_virtio_is_big_endian(CPUState *cs)
{
    ARMCPU *cpu = ARM_CPU(cs);
    CPUARMState *env = &cpu->env;

    cpu_synchronize_state(cs);
    return arm_cpu_data_is_big_endian(env);
}

#endif

static inline void set_feature(CPUARMState *env, int feature)
{
    env->features |= 1ULL << feature;
}

static inline void unset_feature(CPUARMState *env, int feature)
{
    env->features &= ~(1ULL << feature);
}

static int
print_insn_thumb1(bfd_vma pc, disassemble_info *info)
{
  return print_insn_arm(pc | 1, info);
}

static void arm_disas_set_info(CPUState *cpu, disassemble_info *info)
{
    ARMCPU *ac = ARM_CPU(cpu);
    CPUARMState *env = &ac->env;

    if (is_a64(env)) {
        /* We might not be compiled with the A64 disassembler
         * because it needs a C++ compiler. Leave print_insn
         * unset in this case to use the caller default behaviour.
         */
#if defined(CONFIG_ARM_A64_DIS)
        info->print_insn = print_insn_arm_a64;
#endif
    } else if (env->thumb) {
        info->print_insn = print_insn_thumb1;
    } else {
        info->print_insn = print_insn_arm;
    }
    if (bswap_code(arm_sctlr_b(env))) {
#ifdef TARGET_WORDS_BIGENDIAN
        info->endian = BFD_ENDIAN_LITTLE;
#else
        info->endian = BFD_ENDIAN_BIG;
#endif
    }
}

static void arm_cpu_initfn(Object *obj)
{
    CPUState *cs = CPU(obj);
    ARMCPU *cpu = ARM_CPU(obj);
    static bool inited;

    cs->env_ptr = &cpu->env;
    cpu->cp_regs = g_hash_table_new_full(g_int_hash, g_int_equal,
                                         g_free, g_free);

#ifndef CONFIG_USER_ONLY
    /* Our inbound IRQ and FIQ lines */
    if (kvm_enabled()) {
        /* VIRQ and VFIQ are unused with KVM but we add them to maintain
         * the same interface as non-KVM CPUs.
         */
        qdev_init_gpio_in(DEVICE(cpu), arm_cpu_kvm_set_irq, 4);
    } else {
        qdev_init_gpio_in(DEVICE(cpu), arm_cpu_set_irq, 4);
    }

    cpu->gt_timer[GTIMER_PHYS] = timer_new(QEMU_CLOCK_VIRTUAL, GTIMER_SCALE,
                                                arm_gt_ptimer_cb, cpu);
    cpu->gt_timer[GTIMER_VIRT] = timer_new(QEMU_CLOCK_VIRTUAL, GTIMER_SCALE,
                                                arm_gt_vtimer_cb, cpu);
    cpu->gt_timer[GTIMER_HYP] = timer_new(QEMU_CLOCK_VIRTUAL, GTIMER_SCALE,
                                                arm_gt_htimer_cb, cpu);
    cpu->gt_timer[GTIMER_SEC] = timer_new(QEMU_CLOCK_VIRTUAL, GTIMER_SCALE,
                                                arm_gt_stimer_cb, cpu);
    qdev_init_gpio_out(DEVICE(cpu), cpu->gt_timer_outputs,
                       ARRAY_SIZE(cpu->gt_timer_outputs));
#endif

    /* DTB consumers generally don't in fact care what the 'compatible'
     * string is, so always provide some string and trust that a hypothetical
     * picky DTB consumer will also provide a helpful error message.
     */
    cpu->dtb_compatible = "qemu,unknown";
    cpu->psci_version = 1; /* By default assume PSCI v0.1 */
    cpu->kvm_target = QEMU_KVM_ARM_TARGET_NONE;

    if (tcg_enabled()) {
        cpu->psci_version = 2; /* TCG implements PSCI 0.2 */
        if (!inited) {
            inited = true;
            arm_translate_init();
        }
    }
}

static Property arm_cpu_reset_cbar_property =
            DEFINE_PROP_UINT64("reset-cbar", ARMCPU, reset_cbar, 0);

static Property arm_cpu_reset_hivecs_property =
            DEFINE_PROP_BOOL("reset-hivecs", ARMCPU, reset_hivecs, false);

static Property arm_cpu_rvbar_property =
            DEFINE_PROP_UINT64("rvbar", ARMCPU, rvbar, 0);

static Property arm_cpu_has_el3_property =
            DEFINE_PROP_BOOL("has_el3", ARMCPU, has_el3, true);

static Property arm_cpu_has_mpu_property =
            DEFINE_PROP_BOOL("has-mpu", ARMCPU, has_mpu, true);

static Property arm_cpu_pmsav7_dregion_property =
            DEFINE_PROP_UINT32("pmsav7-dregion", ARMCPU, pmsav7_dregion, 16);

static void arm_cpu_post_init(Object *obj)
{
    ARMCPU *cpu = ARM_CPU(obj);

    if (arm_feature(&cpu->env, ARM_FEATURE_CBAR) ||
        arm_feature(&cpu->env, ARM_FEATURE_CBAR_RO)) {
        qdev_property_add_static(DEVICE(obj), &arm_cpu_reset_cbar_property,
                                 &error_abort);
    }

    if (!arm_feature(&cpu->env, ARM_FEATURE_M)) {
        qdev_property_add_static(DEVICE(obj), &arm_cpu_reset_hivecs_property,
                                 &error_abort);
    }

    if (arm_feature(&cpu->env, ARM_FEATURE_AARCH64)) {
        qdev_property_add_static(DEVICE(obj), &arm_cpu_rvbar_property,
                                 &error_abort);
    }

    if (arm_feature(&cpu->env, ARM_FEATURE_EL3)) {
        /* Add the has_el3 state CPU property only if EL3 is allowed.  This will
         * prevent "has_el3" from existing on CPUs which cannot support EL3.
         */
        qdev_property_add_static(DEVICE(obj), &arm_cpu_has_el3_property,
                                 &error_abort);

#ifndef CONFIG_USER_ONLY
        object_property_add_link(obj, "secure-memory",
                                 TYPE_MEMORY_REGION,
                                 (Object **)&cpu->secure_memory,
                                 qdev_prop_allow_set_link_before_realize,
                                 OBJ_PROP_LINK_UNREF_ON_RELEASE,
                                 &error_abort);
#endif
    }

    if (arm_feature(&cpu->env, ARM_FEATURE_MPU)) {
        qdev_property_add_static(DEVICE(obj), &arm_cpu_has_mpu_property,
                                 &error_abort);
        if (arm_feature(&cpu->env, ARM_FEATURE_V7)) {
            qdev_property_add_static(DEVICE(obj),
                                     &arm_cpu_pmsav7_dregion_property,
                                     &error_abort);
        }
    }

}

static void arm_cpu_finalizefn(Object *obj)
{
    ARMCPU *cpu = ARM_CPU(obj);
    g_hash_table_destroy(cpu->cp_regs);
}

static void arm_cpu_realizefn(DeviceState *dev, Error **errp)
{
    CPUState *cs = CPU(dev);
    ARMCPU *cpu = ARM_CPU(dev);
    ARMCPUClass *acc = ARM_CPU_GET_CLASS(dev);
    CPUARMState *env = &cpu->env;
<<<<<<< HEAD
    int pagebits;
=======
    Error *local_err = NULL;

    cpu_exec_realizefn(cs, &local_err);
    if (local_err != NULL) {
        error_propagate(errp, local_err);
        return;
    }
>>>>>>> 7bbc124e

    /* Some features automatically imply others: */
    if (arm_feature(env, ARM_FEATURE_V8)) {
        set_feature(env, ARM_FEATURE_V7);
        set_feature(env, ARM_FEATURE_ARM_DIV);
        set_feature(env, ARM_FEATURE_LPAE);
    }
    if (arm_feature(env, ARM_FEATURE_V7)) {
        set_feature(env, ARM_FEATURE_VAPA);
        set_feature(env, ARM_FEATURE_THUMB2);
        set_feature(env, ARM_FEATURE_MPIDR);
        if (!arm_feature(env, ARM_FEATURE_M)) {
            set_feature(env, ARM_FEATURE_V6K);
        } else {
            set_feature(env, ARM_FEATURE_V6);
        }
    }
    if (arm_feature(env, ARM_FEATURE_V6K)) {
        set_feature(env, ARM_FEATURE_V6);
        set_feature(env, ARM_FEATURE_MVFR);
    }
    if (arm_feature(env, ARM_FEATURE_V6)) {
        set_feature(env, ARM_FEATURE_V5);
        if (!arm_feature(env, ARM_FEATURE_M)) {
            set_feature(env, ARM_FEATURE_AUXCR);
        }
    }
    if (arm_feature(env, ARM_FEATURE_V5)) {
        set_feature(env, ARM_FEATURE_V4T);
    }
    if (arm_feature(env, ARM_FEATURE_M)) {
        set_feature(env, ARM_FEATURE_THUMB_DIV);
    }
    if (arm_feature(env, ARM_FEATURE_ARM_DIV)) {
        set_feature(env, ARM_FEATURE_THUMB_DIV);
    }
    if (arm_feature(env, ARM_FEATURE_VFP4)) {
        set_feature(env, ARM_FEATURE_VFP3);
        set_feature(env, ARM_FEATURE_VFP_FP16);
    }
    if (arm_feature(env, ARM_FEATURE_VFP3)) {
        set_feature(env, ARM_FEATURE_VFP);
    }
    if (arm_feature(env, ARM_FEATURE_LPAE)) {
        set_feature(env, ARM_FEATURE_V7MP);
        set_feature(env, ARM_FEATURE_PXN);
    }
    if (arm_feature(env, ARM_FEATURE_CBAR_RO)) {
        set_feature(env, ARM_FEATURE_CBAR);
    }
    if (arm_feature(env, ARM_FEATURE_THUMB2) &&
        !arm_feature(env, ARM_FEATURE_M)) {
        set_feature(env, ARM_FEATURE_THUMB_DSP);
    }

<<<<<<< HEAD
    if (arm_feature(env, ARM_FEATURE_V7) &&
        !arm_feature(env, ARM_FEATURE_M) &&
        !arm_feature(env, ARM_FEATURE_MPU)) {
        /* v7VMSA drops support for the old ARMv5 tiny pages, so we
         * can use 4K pages.
         */
        pagebits = 12;
    } else {
        /* For CPUs which might have tiny 1K pages, or which have an
         * MPU and might have small region sizes, stick with 1K pages.
         */
        pagebits = 10;
    }
    if (!set_preferred_target_page_bits(pagebits)) {
        /* This can only ever happen for hotplugging a CPU, or if
         * the board code incorrectly creates a CPU which it has
         * promised via minimum_page_size that it will not.
         */
        error_setg(errp, "This CPU requires a smaller page size than the "
                   "system is using");
        return;
=======
    /* This cpu-id-to-MPIDR affinity is used only for TCG; KVM will override it.
     * We don't support setting cluster ID ([16..23]) (known as Aff2
     * in later ARM ARM versions), or any of the higher affinity level fields,
     * so these bits always RAZ.
     */
    if (cpu->mp_affinity == ARM64_AFFINITY_INVALID) {
        uint32_t Aff1 = cs->cpu_index / ARM_DEFAULT_CPUS_PER_CLUSTER;
        uint32_t Aff0 = cs->cpu_index % ARM_DEFAULT_CPUS_PER_CLUSTER;
        cpu->mp_affinity = (Aff1 << ARM_AFF1_SHIFT) | Aff0;
>>>>>>> 7bbc124e
    }

    if (cpu->reset_hivecs) {
            cpu->reset_sctlr |= (1 << 13);
    }

    if (!cpu->has_el3) {
        /* If the has_el3 CPU property is disabled then we need to disable the
         * feature.
         */
        unset_feature(env, ARM_FEATURE_EL3);

        /* Disable the security extension feature bits in the processor feature
         * registers as well. These are id_pfr1[7:4] and id_aa64pfr0[15:12].
         */
        cpu->id_pfr1 &= ~0xf0;
        cpu->id_aa64pfr0 &= ~0xf000;
    }

    if (!arm_feature(env, ARM_FEATURE_EL2)) {
        /* Disable the hypervisor feature bits in the processor feature
         * registers if we don't have EL2. These are id_pfr1[15:12] and
         * id_aa64pfr0_el1[11:8].
         */
        cpu->id_aa64pfr0 &= ~0xf00;
        cpu->id_pfr1 &= ~0xf000;
    }

    if (!cpu->has_mpu) {
        unset_feature(env, ARM_FEATURE_MPU);
    }

    if (arm_feature(env, ARM_FEATURE_MPU) &&
        arm_feature(env, ARM_FEATURE_V7)) {
        uint32_t nr = cpu->pmsav7_dregion;

        if (nr > 0xff) {
            error_setg(errp, "PMSAv7 MPU #regions invalid %" PRIu32, nr);
            return;
        }

        if (nr) {
            env->pmsav7.drbar = g_new0(uint32_t, nr);
            env->pmsav7.drsr = g_new0(uint32_t, nr);
            env->pmsav7.dracr = g_new0(uint32_t, nr);
        }
    }

    register_cp_regs_for_features(cpu);
    arm_cpu_register_gdb_regs_for_features(cpu);

    init_cpreg_list(cpu);

#ifndef CONFIG_USER_ONLY
    if (cpu->has_el3) {
        cs->num_ases = 2;
    } else {
        cs->num_ases = 1;
    }

    if (cpu->has_el3) {
        AddressSpace *as;

        if (!cpu->secure_memory) {
            cpu->secure_memory = cs->memory;
        }
        as = address_space_init_shareable(cpu->secure_memory,
                                          "cpu-secure-memory");
        cpu_address_space_init(cs, as, ARMASIdx_S);
    }
    cpu_address_space_init(cs,
                           address_space_init_shareable(cs->memory,
                                                        "cpu-memory"),
                           ARMASIdx_NS);
#endif

    qemu_init_vcpu(cs);
    cpu_reset(cs);

    acc->parent_realize(dev, errp);
}

static ObjectClass *arm_cpu_class_by_name(const char *cpu_model)
{
    ObjectClass *oc;
    char *typename;
    char **cpuname;

    if (!cpu_model) {
        return NULL;
    }

    cpuname = g_strsplit(cpu_model, ",", 1);
    typename = g_strdup_printf("%s-" TYPE_ARM_CPU, cpuname[0]);
    oc = object_class_by_name(typename);
    g_strfreev(cpuname);
    g_free(typename);
    if (!oc || !object_class_dynamic_cast(oc, TYPE_ARM_CPU) ||
        object_class_is_abstract(oc)) {
        return NULL;
    }
    return oc;
}

/* CPU models. These are not needed for the AArch64 linux-user build. */
#if !defined(CONFIG_USER_ONLY) || !defined(TARGET_AARCH64)

static void arm926_initfn(Object *obj)
{
    ARMCPU *cpu = ARM_CPU(obj);

    cpu->dtb_compatible = "arm,arm926";
    set_feature(&cpu->env, ARM_FEATURE_V5);
    set_feature(&cpu->env, ARM_FEATURE_VFP);
    set_feature(&cpu->env, ARM_FEATURE_DUMMY_C15_REGS);
    set_feature(&cpu->env, ARM_FEATURE_CACHE_TEST_CLEAN);
    cpu->midr = 0x41069265;
    cpu->reset_fpsid = 0x41011090;
    cpu->ctr = 0x1dd20d2;
    cpu->reset_sctlr = 0x00090078;
}

static void arm946_initfn(Object *obj)
{
    ARMCPU *cpu = ARM_CPU(obj);

    cpu->dtb_compatible = "arm,arm946";
    set_feature(&cpu->env, ARM_FEATURE_V5);
    set_feature(&cpu->env, ARM_FEATURE_MPU);
    set_feature(&cpu->env, ARM_FEATURE_DUMMY_C15_REGS);
    cpu->midr = 0x41059461;
    cpu->ctr = 0x0f004006;
    cpu->reset_sctlr = 0x00000078;
}

static void arm1026_initfn(Object *obj)
{
    ARMCPU *cpu = ARM_CPU(obj);

    cpu->dtb_compatible = "arm,arm1026";
    set_feature(&cpu->env, ARM_FEATURE_V5);
    set_feature(&cpu->env, ARM_FEATURE_VFP);
    set_feature(&cpu->env, ARM_FEATURE_AUXCR);
    set_feature(&cpu->env, ARM_FEATURE_DUMMY_C15_REGS);
    set_feature(&cpu->env, ARM_FEATURE_CACHE_TEST_CLEAN);
    cpu->midr = 0x4106a262;
    cpu->reset_fpsid = 0x410110a0;
    cpu->ctr = 0x1dd20d2;
    cpu->reset_sctlr = 0x00090078;
    cpu->reset_auxcr = 1;
    {
        /* The 1026 had an IFAR at c6,c0,0,1 rather than the ARMv6 c6,c0,0,2 */
        ARMCPRegInfo ifar = {
            .name = "IFAR", .cp = 15, .crn = 6, .crm = 0, .opc1 = 0, .opc2 = 1,
            .access = PL1_RW,
            .fieldoffset = offsetof(CPUARMState, cp15.ifar_ns),
            .resetvalue = 0
        };
        define_one_arm_cp_reg(cpu, &ifar);
    }
}

static void arm1136_r2_initfn(Object *obj)
{
    ARMCPU *cpu = ARM_CPU(obj);
    /* What qemu calls "arm1136_r2" is actually the 1136 r0p2, ie an
     * older core than plain "arm1136". In particular this does not
     * have the v6K features.
     * These ID register values are correct for 1136 but may be wrong
     * for 1136_r2 (in particular r0p2 does not actually implement most
     * of the ID registers).
     */

    cpu->dtb_compatible = "arm,arm1136";
    set_feature(&cpu->env, ARM_FEATURE_V6);
    set_feature(&cpu->env, ARM_FEATURE_VFP);
    set_feature(&cpu->env, ARM_FEATURE_DUMMY_C15_REGS);
    set_feature(&cpu->env, ARM_FEATURE_CACHE_DIRTY_REG);
    set_feature(&cpu->env, ARM_FEATURE_CACHE_BLOCK_OPS);
    cpu->midr = 0x4107b362;
    cpu->reset_fpsid = 0x410120b4;
    cpu->mvfr0 = 0x11111111;
    cpu->mvfr1 = 0x00000000;
    cpu->ctr = 0x1dd20d2;
    cpu->reset_sctlr = 0x00050078;
    cpu->id_pfr0 = 0x111;
    cpu->id_pfr1 = 0x1;
    cpu->id_dfr0 = 0x2;
    cpu->id_afr0 = 0x3;
    cpu->id_mmfr0 = 0x01130003;
    cpu->id_mmfr1 = 0x10030302;
    cpu->id_mmfr2 = 0x01222110;
    cpu->id_isar0 = 0x00140011;
    cpu->id_isar1 = 0x12002111;
    cpu->id_isar2 = 0x11231111;
    cpu->id_isar3 = 0x01102131;
    cpu->id_isar4 = 0x141;
    cpu->reset_auxcr = 7;
}

static void arm1136_initfn(Object *obj)
{
    ARMCPU *cpu = ARM_CPU(obj);

    cpu->dtb_compatible = "arm,arm1136";
    set_feature(&cpu->env, ARM_FEATURE_V6K);
    set_feature(&cpu->env, ARM_FEATURE_V6);
    set_feature(&cpu->env, ARM_FEATURE_VFP);
    set_feature(&cpu->env, ARM_FEATURE_DUMMY_C15_REGS);
    set_feature(&cpu->env, ARM_FEATURE_CACHE_DIRTY_REG);
    set_feature(&cpu->env, ARM_FEATURE_CACHE_BLOCK_OPS);
    cpu->midr = 0x4117b363;
    cpu->reset_fpsid = 0x410120b4;
    cpu->mvfr0 = 0x11111111;
    cpu->mvfr1 = 0x00000000;
    cpu->ctr = 0x1dd20d2;
    cpu->reset_sctlr = 0x00050078;
    cpu->id_pfr0 = 0x111;
    cpu->id_pfr1 = 0x1;
    cpu->id_dfr0 = 0x2;
    cpu->id_afr0 = 0x3;
    cpu->id_mmfr0 = 0x01130003;
    cpu->id_mmfr1 = 0x10030302;
    cpu->id_mmfr2 = 0x01222110;
    cpu->id_isar0 = 0x00140011;
    cpu->id_isar1 = 0x12002111;
    cpu->id_isar2 = 0x11231111;
    cpu->id_isar3 = 0x01102131;
    cpu->id_isar4 = 0x141;
    cpu->reset_auxcr = 7;
}

static void arm1176_initfn(Object *obj)
{
    ARMCPU *cpu = ARM_CPU(obj);

    cpu->dtb_compatible = "arm,arm1176";
    set_feature(&cpu->env, ARM_FEATURE_V6K);
    set_feature(&cpu->env, ARM_FEATURE_VFP);
    set_feature(&cpu->env, ARM_FEATURE_VAPA);
    set_feature(&cpu->env, ARM_FEATURE_DUMMY_C15_REGS);
    set_feature(&cpu->env, ARM_FEATURE_CACHE_DIRTY_REG);
    set_feature(&cpu->env, ARM_FEATURE_CACHE_BLOCK_OPS);
    set_feature(&cpu->env, ARM_FEATURE_EL3);
    cpu->midr = 0x410fb767;
    cpu->reset_fpsid = 0x410120b5;
    cpu->mvfr0 = 0x11111111;
    cpu->mvfr1 = 0x00000000;
    cpu->ctr = 0x1dd20d2;
    cpu->reset_sctlr = 0x00050078;
    cpu->id_pfr0 = 0x111;
    cpu->id_pfr1 = 0x11;
    cpu->id_dfr0 = 0x33;
    cpu->id_afr0 = 0;
    cpu->id_mmfr0 = 0x01130003;
    cpu->id_mmfr1 = 0x10030302;
    cpu->id_mmfr2 = 0x01222100;
    cpu->id_isar0 = 0x0140011;
    cpu->id_isar1 = 0x12002111;
    cpu->id_isar2 = 0x11231121;
    cpu->id_isar3 = 0x01102131;
    cpu->id_isar4 = 0x01141;
    cpu->reset_auxcr = 7;
}

static void arm11mpcore_initfn(Object *obj)
{
    ARMCPU *cpu = ARM_CPU(obj);

    cpu->dtb_compatible = "arm,arm11mpcore";
    set_feature(&cpu->env, ARM_FEATURE_V6K);
    set_feature(&cpu->env, ARM_FEATURE_VFP);
    set_feature(&cpu->env, ARM_FEATURE_VAPA);
    set_feature(&cpu->env, ARM_FEATURE_MPIDR);
    set_feature(&cpu->env, ARM_FEATURE_DUMMY_C15_REGS);
    cpu->midr = 0x410fb022;
    cpu->reset_fpsid = 0x410120b4;
    cpu->mvfr0 = 0x11111111;
    cpu->mvfr1 = 0x00000000;
    cpu->ctr = 0x1d192992; /* 32K icache 32K dcache */
    cpu->id_pfr0 = 0x111;
    cpu->id_pfr1 = 0x1;
    cpu->id_dfr0 = 0;
    cpu->id_afr0 = 0x2;
    cpu->id_mmfr0 = 0x01100103;
    cpu->id_mmfr1 = 0x10020302;
    cpu->id_mmfr2 = 0x01222000;
    cpu->id_isar0 = 0x00100011;
    cpu->id_isar1 = 0x12002111;
    cpu->id_isar2 = 0x11221011;
    cpu->id_isar3 = 0x01102131;
    cpu->id_isar4 = 0x141;
    cpu->reset_auxcr = 1;
}

static void cortex_m3_initfn(Object *obj)
{
    ARMCPU *cpu = ARM_CPU(obj);
    set_feature(&cpu->env, ARM_FEATURE_V7);
    set_feature(&cpu->env, ARM_FEATURE_M);
    cpu->midr = 0x410fc231;
}

static void cortex_m4_initfn(Object *obj)
{
    ARMCPU *cpu = ARM_CPU(obj);

    set_feature(&cpu->env, ARM_FEATURE_V7);
    set_feature(&cpu->env, ARM_FEATURE_M);
    set_feature(&cpu->env, ARM_FEATURE_THUMB_DSP);
    cpu->midr = 0x410fc240; /* r0p0 */
}
static void arm_v7m_class_init(ObjectClass *oc, void *data)
{
    CPUClass *cc = CPU_CLASS(oc);

#ifndef CONFIG_USER_ONLY
    cc->do_interrupt = arm_v7m_cpu_do_interrupt;
#endif

    cc->cpu_exec_interrupt = arm_v7m_cpu_exec_interrupt;
}

static const ARMCPRegInfo cortexr5_cp_reginfo[] = {
    /* Dummy the TCM region regs for the moment */
    { .name = "ATCM", .cp = 15, .opc1 = 0, .crn = 9, .crm = 1, .opc2 = 0,
      .access = PL1_RW, .type = ARM_CP_CONST },
    { .name = "BTCM", .cp = 15, .opc1 = 0, .crn = 9, .crm = 1, .opc2 = 1,
      .access = PL1_RW, .type = ARM_CP_CONST },
    REGINFO_SENTINEL
};

static void cortex_r5_initfn(Object *obj)
{
    ARMCPU *cpu = ARM_CPU(obj);

    set_feature(&cpu->env, ARM_FEATURE_V7);
    set_feature(&cpu->env, ARM_FEATURE_THUMB_DIV);
    set_feature(&cpu->env, ARM_FEATURE_ARM_DIV);
    set_feature(&cpu->env, ARM_FEATURE_V7MP);
    set_feature(&cpu->env, ARM_FEATURE_MPU);
    cpu->midr = 0x411fc153; /* r1p3 */
    cpu->id_pfr0 = 0x0131;
    cpu->id_pfr1 = 0x001;
    cpu->id_dfr0 = 0x010400;
    cpu->id_afr0 = 0x0;
    cpu->id_mmfr0 = 0x0210030;
    cpu->id_mmfr1 = 0x00000000;
    cpu->id_mmfr2 = 0x01200000;
    cpu->id_mmfr3 = 0x0211;
    cpu->id_isar0 = 0x2101111;
    cpu->id_isar1 = 0x13112111;
    cpu->id_isar2 = 0x21232141;
    cpu->id_isar3 = 0x01112131;
    cpu->id_isar4 = 0x0010142;
    cpu->id_isar5 = 0x0;
    cpu->mp_is_up = true;
    define_arm_cp_regs(cpu, cortexr5_cp_reginfo);
}

static const ARMCPRegInfo cortexa8_cp_reginfo[] = {
    { .name = "L2LOCKDOWN", .cp = 15, .crn = 9, .crm = 0, .opc1 = 1, .opc2 = 0,
      .access = PL1_RW, .type = ARM_CP_CONST, .resetvalue = 0 },
    { .name = "L2AUXCR", .cp = 15, .crn = 9, .crm = 0, .opc1 = 1, .opc2 = 2,
      .access = PL1_RW, .type = ARM_CP_CONST, .resetvalue = 0 },
    REGINFO_SENTINEL
};

static void cortex_a8_initfn(Object *obj)
{
    ARMCPU *cpu = ARM_CPU(obj);

    cpu->dtb_compatible = "arm,cortex-a8";
    set_feature(&cpu->env, ARM_FEATURE_V7);
    set_feature(&cpu->env, ARM_FEATURE_VFP3);
    set_feature(&cpu->env, ARM_FEATURE_NEON);
    set_feature(&cpu->env, ARM_FEATURE_THUMB2EE);
    set_feature(&cpu->env, ARM_FEATURE_DUMMY_C15_REGS);
    set_feature(&cpu->env, ARM_FEATURE_EL3);
    cpu->midr = 0x410fc080;
    cpu->reset_fpsid = 0x410330c0;
    cpu->mvfr0 = 0x11110222;
    cpu->mvfr1 = 0x00011100;
    cpu->ctr = 0x82048004;
    cpu->reset_sctlr = 0x00c50078;
    cpu->id_pfr0 = 0x1031;
    cpu->id_pfr1 = 0x11;
    cpu->id_dfr0 = 0x400;
    cpu->id_afr0 = 0;
    cpu->id_mmfr0 = 0x31100003;
    cpu->id_mmfr1 = 0x20000000;
    cpu->id_mmfr2 = 0x01202000;
    cpu->id_mmfr3 = 0x11;
    cpu->id_isar0 = 0x00101111;
    cpu->id_isar1 = 0x12112111;
    cpu->id_isar2 = 0x21232031;
    cpu->id_isar3 = 0x11112131;
    cpu->id_isar4 = 0x00111142;
    cpu->dbgdidr = 0x15141000;
    cpu->clidr = (1 << 27) | (2 << 24) | 3;
    cpu->ccsidr[0] = 0xe007e01a; /* 16k L1 dcache. */
    cpu->ccsidr[1] = 0x2007e01a; /* 16k L1 icache. */
    cpu->ccsidr[2] = 0xf0000000; /* No L2 icache. */
    cpu->reset_auxcr = 2;
    define_arm_cp_regs(cpu, cortexa8_cp_reginfo);
}

static const ARMCPRegInfo cortexa9_cp_reginfo[] = {
    /* power_control should be set to maximum latency. Again,
     * default to 0 and set by private hook
     */
    { .name = "A9_PWRCTL", .cp = 15, .crn = 15, .crm = 0, .opc1 = 0, .opc2 = 0,
      .access = PL1_RW, .resetvalue = 0,
      .fieldoffset = offsetof(CPUARMState, cp15.c15_power_control) },
    { .name = "A9_DIAG", .cp = 15, .crn = 15, .crm = 0, .opc1 = 0, .opc2 = 1,
      .access = PL1_RW, .resetvalue = 0,
      .fieldoffset = offsetof(CPUARMState, cp15.c15_diagnostic) },
    { .name = "A9_PWRDIAG", .cp = 15, .crn = 15, .crm = 0, .opc1 = 0, .opc2 = 2,
      .access = PL1_RW, .resetvalue = 0,
      .fieldoffset = offsetof(CPUARMState, cp15.c15_power_diagnostic) },
    { .name = "NEONBUSY", .cp = 15, .crn = 15, .crm = 1, .opc1 = 0, .opc2 = 0,
      .access = PL1_RW, .resetvalue = 0, .type = ARM_CP_CONST },
    /* TLB lockdown control */
    { .name = "TLB_LOCKR", .cp = 15, .crn = 15, .crm = 4, .opc1 = 5, .opc2 = 2,
      .access = PL1_W, .resetvalue = 0, .type = ARM_CP_NOP },
    { .name = "TLB_LOCKW", .cp = 15, .crn = 15, .crm = 4, .opc1 = 5, .opc2 = 4,
      .access = PL1_W, .resetvalue = 0, .type = ARM_CP_NOP },
    { .name = "TLB_VA", .cp = 15, .crn = 15, .crm = 5, .opc1 = 5, .opc2 = 2,
      .access = PL1_RW, .resetvalue = 0, .type = ARM_CP_CONST },
    { .name = "TLB_PA", .cp = 15, .crn = 15, .crm = 6, .opc1 = 5, .opc2 = 2,
      .access = PL1_RW, .resetvalue = 0, .type = ARM_CP_CONST },
    { .name = "TLB_ATTR", .cp = 15, .crn = 15, .crm = 7, .opc1 = 5, .opc2 = 2,
      .access = PL1_RW, .resetvalue = 0, .type = ARM_CP_CONST },
    REGINFO_SENTINEL
};

static void cortex_a9_initfn(Object *obj)
{
    ARMCPU *cpu = ARM_CPU(obj);

    cpu->dtb_compatible = "arm,cortex-a9";
    set_feature(&cpu->env, ARM_FEATURE_V7);
    set_feature(&cpu->env, ARM_FEATURE_VFP3);
    set_feature(&cpu->env, ARM_FEATURE_VFP_FP16);
    set_feature(&cpu->env, ARM_FEATURE_NEON);
    set_feature(&cpu->env, ARM_FEATURE_THUMB2EE);
    set_feature(&cpu->env, ARM_FEATURE_EL3);
    /* Note that A9 supports the MP extensions even for
     * A9UP and single-core A9MP (which are both different
     * and valid configurations; we don't model A9UP).
     */
    set_feature(&cpu->env, ARM_FEATURE_V7MP);
    set_feature(&cpu->env, ARM_FEATURE_CBAR);
    cpu->midr = 0x410fc090;
    cpu->reset_fpsid = 0x41033090;
    cpu->mvfr0 = 0x11110222;
    cpu->mvfr1 = 0x01111111;
    cpu->ctr = 0x80038003;
    cpu->reset_sctlr = 0x00c50078;
    cpu->id_pfr0 = 0x1031;
    cpu->id_pfr1 = 0x11;
    cpu->id_dfr0 = 0x000;
    cpu->id_afr0 = 0;
    cpu->id_mmfr0 = 0x00100103;
    cpu->id_mmfr1 = 0x20000000;
    cpu->id_mmfr2 = 0x01230000;
    cpu->id_mmfr3 = 0x00002111;
    cpu->id_isar0 = 0x00101111;
    cpu->id_isar1 = 0x13112111;
    cpu->id_isar2 = 0x21232041;
    cpu->id_isar3 = 0x11112131;
    cpu->id_isar4 = 0x00111142;
    cpu->dbgdidr = 0x35141000;
    cpu->clidr = (1 << 27) | (1 << 24) | 3;
    cpu->ccsidr[0] = 0xe00fe019; /* 16k L1 dcache. */
    cpu->ccsidr[1] = 0x200fe019; /* 16k L1 icache. */
    define_arm_cp_regs(cpu, cortexa9_cp_reginfo);
}

#ifndef CONFIG_USER_ONLY
static uint64_t a15_l2ctlr_read(CPUARMState *env, const ARMCPRegInfo *ri)
{
    /* Linux wants the number of processors from here.
     * Might as well set the interrupt-controller bit too.
     */
    return ((smp_cpus - 1) << 24) | (1 << 23);
}
#endif

static const ARMCPRegInfo cortexa15_cp_reginfo[] = {
#ifndef CONFIG_USER_ONLY
    { .name = "L2CTLR", .cp = 15, .crn = 9, .crm = 0, .opc1 = 1, .opc2 = 2,
      .access = PL1_RW, .resetvalue = 0, .readfn = a15_l2ctlr_read,
      .writefn = arm_cp_write_ignore, },
#endif
    { .name = "L2ECTLR", .cp = 15, .crn = 9, .crm = 0, .opc1 = 1, .opc2 = 3,
      .access = PL1_RW, .type = ARM_CP_CONST, .resetvalue = 0 },
    REGINFO_SENTINEL
};

static void cortex_a7_initfn(Object *obj)
{
    ARMCPU *cpu = ARM_CPU(obj);

    cpu->dtb_compatible = "arm,cortex-a7";
    set_feature(&cpu->env, ARM_FEATURE_V7);
    set_feature(&cpu->env, ARM_FEATURE_VFP4);
    set_feature(&cpu->env, ARM_FEATURE_NEON);
    set_feature(&cpu->env, ARM_FEATURE_THUMB2EE);
    set_feature(&cpu->env, ARM_FEATURE_ARM_DIV);
    set_feature(&cpu->env, ARM_FEATURE_GENERIC_TIMER);
    set_feature(&cpu->env, ARM_FEATURE_DUMMY_C15_REGS);
    set_feature(&cpu->env, ARM_FEATURE_CBAR_RO);
    set_feature(&cpu->env, ARM_FEATURE_LPAE);
    set_feature(&cpu->env, ARM_FEATURE_EL3);
    cpu->kvm_target = QEMU_KVM_ARM_TARGET_CORTEX_A7;
    cpu->midr = 0x410fc075;
    cpu->reset_fpsid = 0x41023075;
    cpu->mvfr0 = 0x10110222;
    cpu->mvfr1 = 0x11111111;
    cpu->ctr = 0x84448003;
    cpu->reset_sctlr = 0x00c50078;
    cpu->id_pfr0 = 0x00001131;
    cpu->id_pfr1 = 0x00011011;
    cpu->id_dfr0 = 0x02010555;
    cpu->pmceid0 = 0x00000000;
    cpu->pmceid1 = 0x00000000;
    cpu->id_afr0 = 0x00000000;
    cpu->id_mmfr0 = 0x10101105;
    cpu->id_mmfr1 = 0x40000000;
    cpu->id_mmfr2 = 0x01240000;
    cpu->id_mmfr3 = 0x02102211;
    cpu->id_isar0 = 0x01101110;
    cpu->id_isar1 = 0x13112111;
    cpu->id_isar2 = 0x21232041;
    cpu->id_isar3 = 0x11112131;
    cpu->id_isar4 = 0x10011142;
    cpu->dbgdidr = 0x3515f005;
    cpu->clidr = 0x0a200023;
    cpu->ccsidr[0] = 0x701fe00a; /* 32K L1 dcache */
    cpu->ccsidr[1] = 0x201fe00a; /* 32K L1 icache */
    cpu->ccsidr[2] = 0x711fe07a; /* 4096K L2 unified cache */
    define_arm_cp_regs(cpu, cortexa15_cp_reginfo); /* Same as A15 */
}

static void cortex_a15_initfn(Object *obj)
{
    ARMCPU *cpu = ARM_CPU(obj);

    cpu->dtb_compatible = "arm,cortex-a15";
    set_feature(&cpu->env, ARM_FEATURE_V7);
    set_feature(&cpu->env, ARM_FEATURE_VFP4);
    set_feature(&cpu->env, ARM_FEATURE_NEON);
    set_feature(&cpu->env, ARM_FEATURE_THUMB2EE);
    set_feature(&cpu->env, ARM_FEATURE_ARM_DIV);
    set_feature(&cpu->env, ARM_FEATURE_GENERIC_TIMER);
    set_feature(&cpu->env, ARM_FEATURE_DUMMY_C15_REGS);
    set_feature(&cpu->env, ARM_FEATURE_CBAR_RO);
    set_feature(&cpu->env, ARM_FEATURE_LPAE);
    set_feature(&cpu->env, ARM_FEATURE_EL3);
    cpu->kvm_target = QEMU_KVM_ARM_TARGET_CORTEX_A15;
    cpu->midr = 0x412fc0f1;
    cpu->reset_fpsid = 0x410430f0;
    cpu->mvfr0 = 0x10110222;
    cpu->mvfr1 = 0x11111111;
    cpu->ctr = 0x8444c004;
    cpu->reset_sctlr = 0x00c50078;
    cpu->id_pfr0 = 0x00001131;
    cpu->id_pfr1 = 0x00011011;
    cpu->id_dfr0 = 0x02010555;
    cpu->pmceid0 = 0x0000000;
    cpu->pmceid1 = 0x00000000;
    cpu->id_afr0 = 0x00000000;
    cpu->id_mmfr0 = 0x10201105;
    cpu->id_mmfr1 = 0x20000000;
    cpu->id_mmfr2 = 0x01240000;
    cpu->id_mmfr3 = 0x02102211;
    cpu->id_isar0 = 0x02101110;
    cpu->id_isar1 = 0x13112111;
    cpu->id_isar2 = 0x21232041;
    cpu->id_isar3 = 0x11112131;
    cpu->id_isar4 = 0x10011142;
    cpu->dbgdidr = 0x3515f021;
    cpu->clidr = 0x0a200023;
    cpu->ccsidr[0] = 0x701fe00a; /* 32K L1 dcache */
    cpu->ccsidr[1] = 0x201fe00a; /* 32K L1 icache */
    cpu->ccsidr[2] = 0x711fe07a; /* 4096K L2 unified cache */
    define_arm_cp_regs(cpu, cortexa15_cp_reginfo);
}

static void ti925t_initfn(Object *obj)
{
    ARMCPU *cpu = ARM_CPU(obj);
    set_feature(&cpu->env, ARM_FEATURE_V4T);
    set_feature(&cpu->env, ARM_FEATURE_OMAPCP);
    cpu->midr = ARM_CPUID_TI925T;
    cpu->ctr = 0x5109149;
    cpu->reset_sctlr = 0x00000070;
}

static void sa1100_initfn(Object *obj)
{
    ARMCPU *cpu = ARM_CPU(obj);

    cpu->dtb_compatible = "intel,sa1100";
    set_feature(&cpu->env, ARM_FEATURE_STRONGARM);
    set_feature(&cpu->env, ARM_FEATURE_DUMMY_C15_REGS);
    cpu->midr = 0x4401A11B;
    cpu->reset_sctlr = 0x00000070;
}

static void sa1110_initfn(Object *obj)
{
    ARMCPU *cpu = ARM_CPU(obj);
    set_feature(&cpu->env, ARM_FEATURE_STRONGARM);
    set_feature(&cpu->env, ARM_FEATURE_DUMMY_C15_REGS);
    cpu->midr = 0x6901B119;
    cpu->reset_sctlr = 0x00000070;
}

static void pxa250_initfn(Object *obj)
{
    ARMCPU *cpu = ARM_CPU(obj);

    cpu->dtb_compatible = "marvell,xscale";
    set_feature(&cpu->env, ARM_FEATURE_V5);
    set_feature(&cpu->env, ARM_FEATURE_XSCALE);
    cpu->midr = 0x69052100;
    cpu->ctr = 0xd172172;
    cpu->reset_sctlr = 0x00000078;
}

static void pxa255_initfn(Object *obj)
{
    ARMCPU *cpu = ARM_CPU(obj);

    cpu->dtb_compatible = "marvell,xscale";
    set_feature(&cpu->env, ARM_FEATURE_V5);
    set_feature(&cpu->env, ARM_FEATURE_XSCALE);
    cpu->midr = 0x69052d00;
    cpu->ctr = 0xd172172;
    cpu->reset_sctlr = 0x00000078;
}

static void pxa260_initfn(Object *obj)
{
    ARMCPU *cpu = ARM_CPU(obj);

    cpu->dtb_compatible = "marvell,xscale";
    set_feature(&cpu->env, ARM_FEATURE_V5);
    set_feature(&cpu->env, ARM_FEATURE_XSCALE);
    cpu->midr = 0x69052903;
    cpu->ctr = 0xd172172;
    cpu->reset_sctlr = 0x00000078;
}

static void pxa261_initfn(Object *obj)
{
    ARMCPU *cpu = ARM_CPU(obj);

    cpu->dtb_compatible = "marvell,xscale";
    set_feature(&cpu->env, ARM_FEATURE_V5);
    set_feature(&cpu->env, ARM_FEATURE_XSCALE);
    cpu->midr = 0x69052d05;
    cpu->ctr = 0xd172172;
    cpu->reset_sctlr = 0x00000078;
}

static void pxa262_initfn(Object *obj)
{
    ARMCPU *cpu = ARM_CPU(obj);

    cpu->dtb_compatible = "marvell,xscale";
    set_feature(&cpu->env, ARM_FEATURE_V5);
    set_feature(&cpu->env, ARM_FEATURE_XSCALE);
    cpu->midr = 0x69052d06;
    cpu->ctr = 0xd172172;
    cpu->reset_sctlr = 0x00000078;
}

static void pxa270a0_initfn(Object *obj)
{
    ARMCPU *cpu = ARM_CPU(obj);

    cpu->dtb_compatible = "marvell,xscale";
    set_feature(&cpu->env, ARM_FEATURE_V5);
    set_feature(&cpu->env, ARM_FEATURE_XSCALE);
    set_feature(&cpu->env, ARM_FEATURE_IWMMXT);
    cpu->midr = 0x69054110;
    cpu->ctr = 0xd172172;
    cpu->reset_sctlr = 0x00000078;
}

static void pxa270a1_initfn(Object *obj)
{
    ARMCPU *cpu = ARM_CPU(obj);

    cpu->dtb_compatible = "marvell,xscale";
    set_feature(&cpu->env, ARM_FEATURE_V5);
    set_feature(&cpu->env, ARM_FEATURE_XSCALE);
    set_feature(&cpu->env, ARM_FEATURE_IWMMXT);
    cpu->midr = 0x69054111;
    cpu->ctr = 0xd172172;
    cpu->reset_sctlr = 0x00000078;
}

static void pxa270b0_initfn(Object *obj)
{
    ARMCPU *cpu = ARM_CPU(obj);

    cpu->dtb_compatible = "marvell,xscale";
    set_feature(&cpu->env, ARM_FEATURE_V5);
    set_feature(&cpu->env, ARM_FEATURE_XSCALE);
    set_feature(&cpu->env, ARM_FEATURE_IWMMXT);
    cpu->midr = 0x69054112;
    cpu->ctr = 0xd172172;
    cpu->reset_sctlr = 0x00000078;
}

static void pxa270b1_initfn(Object *obj)
{
    ARMCPU *cpu = ARM_CPU(obj);

    cpu->dtb_compatible = "marvell,xscale";
    set_feature(&cpu->env, ARM_FEATURE_V5);
    set_feature(&cpu->env, ARM_FEATURE_XSCALE);
    set_feature(&cpu->env, ARM_FEATURE_IWMMXT);
    cpu->midr = 0x69054113;
    cpu->ctr = 0xd172172;
    cpu->reset_sctlr = 0x00000078;
}

static void pxa270c0_initfn(Object *obj)
{
    ARMCPU *cpu = ARM_CPU(obj);

    cpu->dtb_compatible = "marvell,xscale";
    set_feature(&cpu->env, ARM_FEATURE_V5);
    set_feature(&cpu->env, ARM_FEATURE_XSCALE);
    set_feature(&cpu->env, ARM_FEATURE_IWMMXT);
    cpu->midr = 0x69054114;
    cpu->ctr = 0xd172172;
    cpu->reset_sctlr = 0x00000078;
}

static void pxa270c5_initfn(Object *obj)
{
    ARMCPU *cpu = ARM_CPU(obj);

    cpu->dtb_compatible = "marvell,xscale";
    set_feature(&cpu->env, ARM_FEATURE_V5);
    set_feature(&cpu->env, ARM_FEATURE_XSCALE);
    set_feature(&cpu->env, ARM_FEATURE_IWMMXT);
    cpu->midr = 0x69054117;
    cpu->ctr = 0xd172172;
    cpu->reset_sctlr = 0x00000078;
}

#ifdef CONFIG_USER_ONLY
static void arm_any_initfn(Object *obj)
{
    ARMCPU *cpu = ARM_CPU(obj);
    set_feature(&cpu->env, ARM_FEATURE_V8);
    set_feature(&cpu->env, ARM_FEATURE_VFP4);
    set_feature(&cpu->env, ARM_FEATURE_NEON);
    set_feature(&cpu->env, ARM_FEATURE_THUMB2EE);
    set_feature(&cpu->env, ARM_FEATURE_V8_AES);
    set_feature(&cpu->env, ARM_FEATURE_V8_SHA1);
    set_feature(&cpu->env, ARM_FEATURE_V8_SHA256);
    set_feature(&cpu->env, ARM_FEATURE_V8_PMULL);
    set_feature(&cpu->env, ARM_FEATURE_CRC);
    cpu->midr = 0xffffffff;
}
#endif

#endif /* !defined(CONFIG_USER_ONLY) || !defined(TARGET_AARCH64) */

typedef struct ARMCPUInfo {
    const char *name;
    void (*initfn)(Object *obj);
    void (*class_init)(ObjectClass *oc, void *data);
} ARMCPUInfo;

static const ARMCPUInfo arm_cpus[] = {
#if !defined(CONFIG_USER_ONLY) || !defined(TARGET_AARCH64)
    { .name = "arm926",      .initfn = arm926_initfn },
    { .name = "arm946",      .initfn = arm946_initfn },
    { .name = "arm1026",     .initfn = arm1026_initfn },
    /* What QEMU calls "arm1136-r2" is actually the 1136 r0p2, i.e. an
     * older core than plain "arm1136". In particular this does not
     * have the v6K features.
     */
    { .name = "arm1136-r2",  .initfn = arm1136_r2_initfn },
    { .name = "arm1136",     .initfn = arm1136_initfn },
    { .name = "arm1176",     .initfn = arm1176_initfn },
    { .name = "arm11mpcore", .initfn = arm11mpcore_initfn },
    { .name = "cortex-m3",   .initfn = cortex_m3_initfn,
                             .class_init = arm_v7m_class_init },
    { .name = "cortex-m4",   .initfn = cortex_m4_initfn,
                             .class_init = arm_v7m_class_init },
    { .name = "cortex-r5",   .initfn = cortex_r5_initfn },
    { .name = "cortex-a7",   .initfn = cortex_a7_initfn },
    { .name = "cortex-a8",   .initfn = cortex_a8_initfn },
    { .name = "cortex-a9",   .initfn = cortex_a9_initfn },
    { .name = "cortex-a15",  .initfn = cortex_a15_initfn },
    { .name = "ti925t",      .initfn = ti925t_initfn },
    { .name = "sa1100",      .initfn = sa1100_initfn },
    { .name = "sa1110",      .initfn = sa1110_initfn },
    { .name = "pxa250",      .initfn = pxa250_initfn },
    { .name = "pxa255",      .initfn = pxa255_initfn },
    { .name = "pxa260",      .initfn = pxa260_initfn },
    { .name = "pxa261",      .initfn = pxa261_initfn },
    { .name = "pxa262",      .initfn = pxa262_initfn },
    /* "pxa270" is an alias for "pxa270-a0" */
    { .name = "pxa270",      .initfn = pxa270a0_initfn },
    { .name = "pxa270-a0",   .initfn = pxa270a0_initfn },
    { .name = "pxa270-a1",   .initfn = pxa270a1_initfn },
    { .name = "pxa270-b0",   .initfn = pxa270b0_initfn },
    { .name = "pxa270-b1",   .initfn = pxa270b1_initfn },
    { .name = "pxa270-c0",   .initfn = pxa270c0_initfn },
    { .name = "pxa270-c5",   .initfn = pxa270c5_initfn },
#ifdef CONFIG_USER_ONLY
    { .name = "any",         .initfn = arm_any_initfn },
#endif
#endif
    { .name = NULL }
};

static Property arm_cpu_properties[] = {
    DEFINE_PROP_BOOL("start-powered-off", ARMCPU, start_powered_off, false),
    DEFINE_PROP_UINT32("psci-conduit", ARMCPU, psci_conduit, 0),
    DEFINE_PROP_UINT32("midr", ARMCPU, midr, 0),
    DEFINE_PROP_UINT64("mp-affinity", ARMCPU,
                        mp_affinity, ARM64_AFFINITY_INVALID),
    DEFINE_PROP_END_OF_LIST()
};

#ifdef CONFIG_USER_ONLY
static int arm_cpu_handle_mmu_fault(CPUState *cs, vaddr address, int rw,
                                    int mmu_idx)
{
    ARMCPU *cpu = ARM_CPU(cs);
    CPUARMState *env = &cpu->env;

    env->exception.vaddress = address;
    if (rw == 2) {
        cs->exception_index = EXCP_PREFETCH_ABORT;
    } else {
        cs->exception_index = EXCP_DATA_ABORT;
    }
    return 1;
}
#endif

static gchar *arm_gdb_arch_name(CPUState *cs)
{
    ARMCPU *cpu = ARM_CPU(cs);
    CPUARMState *env = &cpu->env;

    if (arm_feature(env, ARM_FEATURE_IWMMXT)) {
        return g_strdup("iwmmxt");
    }
    return g_strdup("arm");
}

static void arm_cpu_class_init(ObjectClass *oc, void *data)
{
    ARMCPUClass *acc = ARM_CPU_CLASS(oc);
    CPUClass *cc = CPU_CLASS(acc);
    DeviceClass *dc = DEVICE_CLASS(oc);

    acc->parent_realize = dc->realize;
    dc->realize = arm_cpu_realizefn;
    dc->props = arm_cpu_properties;

    acc->parent_reset = cc->reset;
    cc->reset = arm_cpu_reset;

    cc->class_by_name = arm_cpu_class_by_name;
    cc->has_work = arm_cpu_has_work;
    cc->cpu_exec_interrupt = arm_cpu_exec_interrupt;
    cc->dump_state = arm_cpu_dump_state;
    cc->set_pc = arm_cpu_set_pc;
    cc->gdb_read_register = arm_cpu_gdb_read_register;
    cc->gdb_write_register = arm_cpu_gdb_write_register;
#ifdef CONFIG_USER_ONLY
    cc->handle_mmu_fault = arm_cpu_handle_mmu_fault;
#else
    cc->do_interrupt = arm_cpu_do_interrupt;
    cc->do_unaligned_access = arm_cpu_do_unaligned_access;
    cc->get_phys_page_attrs_debug = arm_cpu_get_phys_page_attrs_debug;
    cc->asidx_from_attrs = arm_asidx_from_attrs;
    cc->vmsd = &vmstate_arm_cpu;
    cc->virtio_is_big_endian = arm_cpu_virtio_is_big_endian;
    cc->write_elf64_note = arm_cpu_write_elf64_note;
    cc->write_elf32_note = arm_cpu_write_elf32_note;
#endif
    cc->gdb_num_core_regs = 26;
    cc->gdb_core_xml_file = "arm-core.xml";
    cc->gdb_arch_name = arm_gdb_arch_name;
    cc->gdb_stop_before_watchpoint = true;
    cc->debug_excp_handler = arm_debug_excp_handler;
    cc->debug_check_watchpoint = arm_debug_check_watchpoint;

    cc->disas_set_info = arm_disas_set_info;
}

static void cpu_register(const ARMCPUInfo *info)
{
    TypeInfo type_info = {
        .parent = TYPE_ARM_CPU,
        .instance_size = sizeof(ARMCPU),
        .instance_init = info->initfn,
        .class_size = sizeof(ARMCPUClass),
        .class_init = info->class_init,
    };

    type_info.name = g_strdup_printf("%s-" TYPE_ARM_CPU, info->name);
    type_register(&type_info);
    g_free((void *)type_info.name);
}

static const TypeInfo arm_cpu_type_info = {
    .name = TYPE_ARM_CPU,
    .parent = TYPE_CPU,
    .instance_size = sizeof(ARMCPU),
    .instance_init = arm_cpu_initfn,
    .instance_post_init = arm_cpu_post_init,
    .instance_finalize = arm_cpu_finalizefn,
    .abstract = true,
    .class_size = sizeof(ARMCPUClass),
    .class_init = arm_cpu_class_init,
};

static void arm_cpu_register_types(void)
{
    const ARMCPUInfo *info = arm_cpus;

    type_register_static(&arm_cpu_type_info);

    while (info->name) {
        cpu_register(info);
        info++;
    }
}

type_init(arm_cpu_register_types)<|MERGE_RESOLUTION|>--- conflicted
+++ resolved
@@ -563,9 +563,7 @@
     ARMCPU *cpu = ARM_CPU(dev);
     ARMCPUClass *acc = ARM_CPU_GET_CLASS(dev);
     CPUARMState *env = &cpu->env;
-<<<<<<< HEAD
     int pagebits;
-=======
     Error *local_err = NULL;
 
     cpu_exec_realizefn(cs, &local_err);
@@ -573,7 +571,6 @@
         error_propagate(errp, local_err);
         return;
     }
->>>>>>> 7bbc124e
 
     /* Some features automatically imply others: */
     if (arm_feature(env, ARM_FEATURE_V8)) {
@@ -629,7 +626,6 @@
         set_feature(env, ARM_FEATURE_THUMB_DSP);
     }
 
-<<<<<<< HEAD
     if (arm_feature(env, ARM_FEATURE_V7) &&
         !arm_feature(env, ARM_FEATURE_M) &&
         !arm_feature(env, ARM_FEATURE_MPU)) {
@@ -651,7 +647,8 @@
         error_setg(errp, "This CPU requires a smaller page size than the "
                    "system is using");
         return;
-=======
+    }
+
     /* This cpu-id-to-MPIDR affinity is used only for TCG; KVM will override it.
      * We don't support setting cluster ID ([16..23]) (known as Aff2
      * in later ARM ARM versions), or any of the higher affinity level fields,
@@ -661,7 +658,6 @@
         uint32_t Aff1 = cs->cpu_index / ARM_DEFAULT_CPUS_PER_CLUSTER;
         uint32_t Aff0 = cs->cpu_index % ARM_DEFAULT_CPUS_PER_CLUSTER;
         cpu->mp_affinity = (Aff1 << ARM_AFF1_SHIFT) | Aff0;
->>>>>>> 7bbc124e
     }
 
     if (cpu->reset_hivecs) {
